/* (c) Magnus Auvinen. See licence.txt in the root of the distribution for more information. */
/* If you are missing that file, acquire a complete release at teeworlds.com.                */
#ifndef ENGINE_CONSOLE_H
#define ENGINE_CONSOLE_H

#include "kernel.h"

class IConsole : public IInterface
{
	MACRO_INTERFACE("console", 0)
public:

	//	TODO: rework/cleanup
	enum
	{
		OUTPUT_LEVEL_STANDARD=0,
		OUTPUT_LEVEL_ADDINFO,
		OUTPUT_LEVEL_DEBUG,

		ACCESS_LEVEL_ADMIN=0,
		ACCESS_LEVEL_MOD,
		ACCESS_LEVEL_USER,

		TEMPCMD_NAME_LENGTH=32,
		TEMPCMD_HELP_LENGTH=96,
		TEMPCMD_PARAMS_LENGTH=16,

		MAX_PRINT_CB=4,
	};

	// TODO: rework this interface to reduce the amount of virtual calls
	class IResult
	{
	protected:
		unsigned m_NumArgs;
	public:
		IResult() { m_NumArgs = 0; }
		virtual ~IResult() {}

		virtual int GetInteger(unsigned Index) = 0;
		virtual float GetFloat(unsigned Index) = 0;
		virtual const char *GetString(unsigned Index) = 0;

		int NumArguments() const { return m_NumArgs; }
		int m_ClientID;

		// DDRace

		virtual int GetVictim() = 0;
	};

	class CCommandInfo
	{
	protected:
		int m_AccessLevel;
	public:
		CCommandInfo() { m_AccessLevel = ACCESS_LEVEL_ADMIN; }
		virtual ~CCommandInfo() {}
		const char *m_pName;
		const char *m_pHelp;
		const char *m_pParams;

		virtual const CCommandInfo *NextCommandInfo(int AccessLevel, int FlagMask) const = 0;

		int GetAccessLevel() const { return m_AccessLevel; }
	};

	typedef void (*FPrintCallback)(const char *pStr, void *pUser);
	typedef void (*FPossibleCallback)(const char *pCmd, void *pUser);
	typedef void (*FCommandCallback)(IResult *pResult, void *pUserData);
	typedef void (*FChainCommandCallback)(IResult *pResult, void *pUserData, FCommandCallback pfnCallback, void *pCallbackUserData);

	virtual const CCommandInfo *FirstCommandInfo(int AccessLevel, int Flagmask) const = 0;
	virtual const CCommandInfo *GetCommandInfo(const char *pName, int FlagMask, bool Temp) = 0;
	virtual void PossibleCommands(const char *pStr, int FlagMask, bool Temp, FPossibleCallback pfnCallback, void *pUser) = 0;
	virtual void ParseArguments(int NumArgs, const char **ppArguments) = 0;

	virtual void Register(const char *pName, const char *pParams, int Flags, FCommandCallback pfnFunc, void *pUser, const char *pHelp) = 0;
	virtual void RegisterTemp(const char *pName, const char *pParams, int Flags, const char *pHelp) = 0;
	virtual void DeregisterTemp(const char *pName) = 0;
	virtual void DeregisterTempAll() = 0;
	virtual void Chain(const char *pName, FChainCommandCallback pfnChainFunc, void *pUser) = 0;
	virtual void StoreCommands(bool Store) = 0;

	virtual bool LineIsValid(const char *pStr) = 0;
<<<<<<< HEAD
	virtual void ExecuteLine(const char *Sptr, int ClientID = -1) = 0;
	virtual void ExecuteLineStroked(int Stroke, const char *pStr, int ClientID = -1) = 0;
	virtual void ExecuteFile(const char *pFilename, int ClientID = -1) = 0;
=======
	virtual void ExecuteLine(const char *Sptr) = 0;
	virtual void ExecuteLineFlag(const char *Sptr, int FlasgMask) = 0;
	virtual void ExecuteLineStroked(int Stroke, const char *pStr) = 0;
	virtual void ExecuteFile(const char *pFilename) = 0;
>>>>>>> c9753901

	virtual int RegisterPrintCallback(int OutputLevel, FPrintCallback pfnPrintCallback, void *pUserData) = 0;
	virtual void SetPrintOutputLevel(int Index, int OutputLevel) = 0;
	virtual void Print(int Level, const char *pFrom, const char *pStr) = 0;

	virtual void SetAccessLevel(int AccessLevel) = 0;

	// DDRace

	bool m_Cheated;
	virtual void SetFlagMask(int FlagMask) = 0;
};

extern IConsole *CreateConsole(int FlagMask);

#endif // FILE_ENGINE_CONSOLE_H<|MERGE_RESOLUTION|>--- conflicted
+++ resolved
@@ -83,16 +83,10 @@
 	virtual void StoreCommands(bool Store) = 0;
 
 	virtual bool LineIsValid(const char *pStr) = 0;
-<<<<<<< HEAD
 	virtual void ExecuteLine(const char *Sptr, int ClientID = -1) = 0;
+	virtual void ExecuteLineFlag(const char *Sptr, int FlasgMask) = 0;
 	virtual void ExecuteLineStroked(int Stroke, const char *pStr, int ClientID = -1) = 0;
 	virtual void ExecuteFile(const char *pFilename, int ClientID = -1) = 0;
-=======
-	virtual void ExecuteLine(const char *Sptr) = 0;
-	virtual void ExecuteLineFlag(const char *Sptr, int FlasgMask) = 0;
-	virtual void ExecuteLineStroked(int Stroke, const char *pStr) = 0;
-	virtual void ExecuteFile(const char *pFilename) = 0;
->>>>>>> c9753901
 
 	virtual int RegisterPrintCallback(int OutputLevel, FPrintCallback pfnPrintCallback, void *pUserData) = 0;
 	virtual void SetPrintOutputLevel(int Index, int OutputLevel) = 0;
