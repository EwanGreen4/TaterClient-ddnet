/* (c) Magnus Auvinen. See licence.txt in the root of the distribution for more information. */
/* If you are missing that file, acquire a complete release at teeworlds.com.                */
#include <base/system.h>
#include <base/math.h>
#include <base/vmath.h>

#include <math.h>
#include <engine/map.h>
#include <engine/kernel.h>

#include <game/mapitems.h>
#include <game/layers.h>
#include <game/collision.h>

CCollision::CCollision()
{
	m_pTiles = 0;
	m_Width = 0;
	m_Height = 0;
	m_pLayers = 0;
	m_pTele = 0;
	m_pSpeedup = 0;
	m_pFront = 0;
	m_pSwitch = 0;
	m_pDoor = 0;
	m_pSwitchers = 0;
}

void CCollision::Dest()
{
	if(m_pDoor)
		delete[] m_pDoor;
	if(m_pSwitchers)
		delete[] m_pSwitchers;
	m_pTiles = 0;
	m_Width = 0;
	m_Height = 0;
	m_pLayers = 0;
	m_pTele = 0;
	m_pSpeedup = 0;
	m_pFront = 0;
	m_pSwitch = 0;
	m_pDoor = 0;
	m_pSwitchers = 0;
}

void CCollision::Init(class CLayers *pLayers)
{
	if(m_pLayers) m_pLayers->Dest();
	Dest();
	m_NumSwitchers = 0;
	m_pLayers = pLayers;
	m_Width = m_pLayers->GameLayer()->m_Width;
	m_Height = m_pLayers->GameLayer()->m_Height;
	m_pTiles = static_cast<CTile *>(m_pLayers->Map()->GetData(m_pLayers->GameLayer()->m_Data));

	if(m_pLayers->TeleLayer())
		m_pTele = static_cast<CTeleTile *>(m_pLayers->Map()->GetData(m_pLayers->TeleLayer()->m_Tele));
	if(m_pLayers->SpeedupLayer())
		m_pSpeedup = static_cast<CSpeedupTile *>(m_pLayers->Map()->GetData(m_pLayers->SpeedupLayer()->m_Speedup));
	if(m_pLayers->SwitchLayer())
	{
		m_pSwitch = static_cast<CSwitchTile *>(m_pLayers->Map()->GetData(m_pLayers->SwitchLayer()->m_Switch));
		m_pDoor = new CDoorTile[m_Width*m_Height];
		mem_zero(m_pDoor, m_Width * m_Height * sizeof(CDoorTile));
	}
	else
	{
		m_pDoor = 0;
		m_pSwitchers = 0;
	}
	if(m_pLayers->FrontLayer())
	{
		m_pFront = static_cast<CTile *>(m_pLayers->Map()->GetData(m_pLayers->FrontLayer()->m_Front));

	}
	for(int i = 0; i < m_Width*m_Height; i++)
	{
		int Index;
		if(m_pSwitch)
		{
			if(m_pSwitch[i].m_Number > m_NumSwitchers)
				m_NumSwitchers = m_pSwitch[i].m_Number;
			if(m_pSwitch[i].m_Number)
				m_pDoor[i].m_Number = m_pSwitch[i].m_Number;
			else
				m_pDoor[i].m_Number = 0;

			Index = m_pSwitch[i].m_Type;
			if(Index <= TILE_NPH)
			{
				if(Index >= TILE_FREEZE && Index <= TILE_SWITCHCLOSE)
					m_pSwitch[i].m_Type = Index;
				else
					m_pSwitch[i].m_Type = 0;
			}
		}
		if(m_pFront)
		{
			Index = m_pFront[i].m_Index;
			if(Index <= TILE_NPH)
			{
				switch(Index)
				{
				case TILE_DEATH:
					m_pFront[i].m_Index = COLFLAG_DEATH;
					break;
				case TILE_SOLID:
					m_pFront[i].m_Index = 0;
					break;
				case TILE_NOHOOK:
					m_pFront[i].m_Index = 0;
					break;
				case TILE_NOLASER:
					m_pFront[i].m_Index = COLFLAG_NOLASER;
					break;
				default:
					m_pFront[i].m_Index = 0;
				}

				// DDRace tiles
				if(Index == TILE_THROUGH || (Index >= TILE_FREEZE && Index <= TILE_UNFREEZE) || (Index >= TILE_SWITCHOPEN && Index<=TILE_BOOST) || (Index >= TILE_BEGIN && Index <= TILE_STOPA) || Index == TILE_CP || Index == TILE_CP_F || (Index >= TILE_OLDLASER && Index <= TILE_NPH) || (Index >= TILE_EHOOK_START && Index <= TILE_EHOOK_END) || (Index >= TILE_DFREEZE && Index <= TILE_DUNFREEZE))
					m_pFront[i].m_Index = Index;
			}
		}
		Index = m_pTiles[i].m_Index;
		if(Index <= TILE_NPH)
		{
			switch(Index)
			{
			case TILE_DEATH:
				m_pTiles[i].m_Index = COLFLAG_DEATH;
				break;
			case TILE_SOLID:
				m_pTiles[i].m_Index = COLFLAG_SOLID;
				break;
			case TILE_NOHOOK:
				m_pTiles[i].m_Index = COLFLAG_SOLID|COLFLAG_NOHOOK;
				break;
			case TILE_NOLASER:
				m_pTiles[i].m_Index = COLFLAG_NOLASER;
				break;
			default:
				m_pTiles[i].m_Index = 0;
			}

			// DDRace tiles
			if(Index == TILE_THROUGH || (Index >= TILE_FREEZE && Index <= TILE_UNFREEZE) || (Index >= TILE_SWITCHOPEN && Index<=TILE_BOOST) || (Index >= TILE_BEGIN && Index <= TILE_STOPA) || Index == TILE_CP || Index == TILE_CP_F || (Index >= TILE_OLDLASER && Index <= TILE_NPH) || (Index >= TILE_EHOOK_START && Index <= TILE_EHOOK_END) || (Index >= TILE_DFREEZE && Index <= TILE_DUNFREEZE))
				m_pTiles[i].m_Index = Index;
		}
	}
	if(m_NumSwitchers)
	{
		m_pSwitchers = new SSwitchers[m_NumSwitchers+1];
	
		for (int i = 0; i < m_NumSwitchers+1; ++i)
		{
			for (int j = 0; j < 16; ++j)
			{
				m_pSwitchers[i].m_Status[j] = true;
				m_pSwitchers[i].m_EndTick[j] = 0;
				m_pSwitchers[i].m_Type[j] = 0;
			}
		}
	}
}

int CCollision::GetTile(int x, int y)
{
<<<<<<< HEAD
	int Nx = clamp(X/32, 0, m_Width-1);
	int Ny = clamp(Y/32, 0, m_Height-1);
	if(!m_pTiles || Ny < 0 || Nx < 0)
	{
		//dbg_msg("Collision","Something is terribly wrong, !m_pTiles %d, Ny %d, Ny %d", !m_pTiles, Ny, Ny);
		return 0;
	}
	/*dbg_msg("GetTile","m_Index %d",m_pTiles[Ny*m_Width+Nx].m_Index);//Remove */
	if(m_pTiles[Ny*m_Width+Nx].m_Index == COLFLAG_SOLID
		|| m_pTiles[Ny*m_Width+Nx].m_Index == (COLFLAG_SOLID|COLFLAG_NOHOOK)
		|| m_pTiles[Ny*m_Width+Nx].m_Index == COLFLAG_DEATH
		|| m_pTiles[Ny*m_Width+Nx].m_Index == COLFLAG_NOLASER)
		return m_pTiles[Ny*m_Width+Nx].m_Index;
	else
		return 0;
}

/*
=======
	int Nx = clamp(x/32, 0, m_Width-1);
	int Ny = clamp(y/32, 0, m_Height-1);
	
	return m_pTiles[Ny*m_Width+Nx].m_Index > 128 ? 0 : m_pTiles[Ny*m_Width+Nx].m_Index;
}

>>>>>>> 818cf464
bool CCollision::IsTileSolid(int x, int y)
{
	return GetTile(x, y)&COLFLAG_SOLID;
}
*/

int CCollision::IntersectLine(vec2 Pos0, vec2 Pos1, vec2 *pOutCollision, vec2 *pOutBeforeCollision, bool AllowThrough)
{
	float Distance = distance(Pos0, Pos1);
	int End(Distance+1);
	vec2 Last = Pos0;
	int ix = 0, iy = 0; // Temporary position for checking collision
	int dx = 0, dy = 0; // Offset for checking the "through" tile
	if (AllowThrough)
		{
			ThroughOffset(Pos0, Pos1, &dx, &dy);
		}
	for(int i = 0; i < End; i++)
	{
<<<<<<< HEAD
		float A = i/D;
		vec2 Pos = mix(Pos0, Pos1, A);
		ix = round(Pos.x);
		iy = round(Pos.y);
		if(CheckPoint(ix, iy) && !(AllowThrough && IsThrough(ix + dx, iy + dy)))
=======
		float a = i/Distance;
		vec2 Pos = mix(Pos0, Pos1, a);
		if(CheckPoint(Pos.x, Pos.y))
>>>>>>> 818cf464
		{
			if(pOutCollision)
				*pOutCollision = Pos;
			if(pOutBeforeCollision)
				*pOutBeforeCollision = Last;
			return GetCollisionAt(ix, iy);
		}
		Last = Pos;
	}
	if(pOutCollision)
		*pOutCollision = Pos1;
	if(pOutBeforeCollision)
		*pOutBeforeCollision = Pos1;
	return 0;
}

// TODO: OPT: rewrite this smarter!
void CCollision::MovePoint(vec2 *pInoutPos, vec2 *pInoutVel, float Elasticity, int *pBounces)
{
	if(pBounces)
		*pBounces = 0;

	vec2 Pos = *pInoutPos;
	vec2 Vel = *pInoutVel;
	if(CheckPoint(Pos + Vel))
	{
		int Affected = 0;
		if(CheckPoint(Pos.x + Vel.x, Pos.y))
		{
			pInoutVel->x *= -Elasticity;
			if(pBounces)
				(*pBounces)++;
			Affected++;
		}

		if(CheckPoint(Pos.x, Pos.y + Vel.y))
		{
			pInoutVel->y *= -Elasticity;
			if(pBounces)
				(*pBounces)++;
			Affected++;
		}

		if(Affected == 0)
		{
			pInoutVel->x *= -Elasticity;
			pInoutVel->y *= -Elasticity;
		}
	}
	else
	{
		*pInoutPos = Pos + Vel;
	}
}

bool CCollision::TestBox(vec2 Pos, vec2 Size)
{
	Size *= 0.5f;
	if(CheckPoint(Pos.x-Size.x, Pos.y-Size.y))
		return true;
	if(CheckPoint(Pos.x+Size.x, Pos.y-Size.y))
		return true;
	if(CheckPoint(Pos.x-Size.x, Pos.y+Size.y))
		return true;
	if(CheckPoint(Pos.x+Size.x, Pos.y+Size.y))
		return true;
	return false;
}

void CCollision::MoveBox(vec2 *pInoutPos, vec2 *pInoutVel, vec2 Size, float Elasticity)
{
	// do the move
	vec2 Pos = *pInoutPos;
	vec2 Vel = *pInoutVel;

	float Distance = length(Vel);
	int Max = (int)Distance;

	if(Distance > 0.00001f)
	{
		//vec2 old_pos = pos;
		float Fraction = 1.0f/(float)(Max+1);
		for(int i = 0; i <= Max; i++)
		{
			//float amount = i/(float)max;
			//if(max == 0)
				//amount = 0;

			vec2 NewPos = Pos + Vel*Fraction; // TODO: this row is not nice

			if(TestBox(vec2(NewPos.x, NewPos.y), Size))
			{
				int Hits = 0;

				if(TestBox(vec2(Pos.x, NewPos.y), Size))
				{
					NewPos.y = Pos.y;
					Vel.y *= -Elasticity;
					Hits++;
				}

				if(TestBox(vec2(NewPos.x, Pos.y), Size))
				{
					NewPos.x = Pos.x;
					Vel.x *= -Elasticity;
					Hits++;
				}

				// neither of the tests got a collision.
				// this is a real _corner case_!
				if(Hits == 0)
				{
					NewPos.y = Pos.y;
					Vel.y *= -Elasticity;
					NewPos.x = Pos.x;
					Vel.x *= -Elasticity;
				}
			}

			Pos = NewPos;
		}
	}

	*pInoutPos = Pos;
	*pInoutVel = Vel;
}

int CCollision::IsSolid(int x, int y)
{
	return (GetTile(x,y)&COLFLAG_SOLID);
}

int CCollision::IsThrough(int x, int y)
{
	int Nx = clamp(x/32, 0, m_Width-1);
	int Ny = clamp(y/32, 0, m_Height-1);
	int Index = m_pTiles[Ny*m_Width+Nx].m_Index;
	int Findex = 0;
	if (m_pFront)
		Findex = m_pFront[Ny*m_Width+Nx].m_Index;
	if (Index == TILE_THROUGH)
		return Index;
	else if (Findex == TILE_THROUGH)
		return Findex;
	else
		return 0;
}

int CCollision::IsNoLaser(int x, int y)
{
   return (CCollision::GetTile(x,y) & COLFLAG_NOLASER);
}

int CCollision::IsFNoLaser(int x, int y)
{
   return (CCollision::GetFTile(x,y) & COLFLAG_NOLASER);
}

int CCollision::IsTeleport(int Index)
{
	if(Index < 0 || !m_pTele)
		return 0;

	if(m_pTele[Index].m_Type == TILE_TELEIN)
		return m_pTele[Index].m_Number;

	return 0;
}

int CCollision::IsEvilTeleport(int Index)
{
	if(Index < 0)
		return 0;
	if(!m_pTele)
		return 0;

	if(m_pTele[Index].m_Type == TILE_TELEINEVIL)
		return m_pTele[Index].m_Number;

	return 0;
}

int CCollision::IsSpeedup(int Index)
{
	if(Index < 0 || !m_pSpeedup)
		return 0;

	if(m_pSpeedup[Index].m_Force > 0)
		return Index;

	return 0;
}

void CCollision::GetSpeedup(int Index, vec2 *Dir, int *Force, int *MaxSpeed)
{
	if(Index < 0 || !m_pSpeedup)
		return;
	vec2 Direction = vec2(1, 0);
	float Angle = m_pSpeedup[Index].m_Angle * (pi / 180.0f);
	*Force = m_pSpeedup[Index].m_Force;
	*Dir = vec2(cos(Angle), sin(Angle));
	if(MaxSpeed)
		*MaxSpeed = m_pSpeedup[Index].m_MaxSpeed;
}

int CCollision::IsSwitch(int Index)
{
	//dbg_msg("IsSwitch","Index %d, pSwitch %d, m_Type %d, m_Number %d", Index, m_pSwitch, (m_pSwitch)?m_pSwitch[Index].m_Type:0, (m_pSwitch)?m_pSwitch[Index].m_Number:0);
	if(Index < 0 || !m_pSwitch)
		return 0;

	if(m_pSwitch[Index].m_Type > 0)
		return m_pSwitch[Index].m_Type;

	return 0;
}

int CCollision::GetSwitchNumber(int Index)
{
	//dbg_msg("GetSwitchNumber","Index %d, pSwitch %d, m_Type %d, m_Number %d", Index, m_pSwitch, (m_pSwitch)?m_pSwitch[Index].m_Type:0, (m_pSwitch)?m_pSwitch[Index].m_Number:0);
	if(Index < 0 || !m_pSwitch)
		return 0;

	if(m_pSwitch[Index].m_Type > 0 && m_pSwitch[Index].m_Number > 0)
		return m_pSwitch[Index].m_Number;

	return 0;
}

int CCollision::GetSwitchDelay(int Index)
{
	//dbg_msg("GetSwitchNumber","Index %d, pSwitch %d, m_Type %d, m_Number %d", Index, m_pSwitch, (m_pSwitch)?m_pSwitch[Index].m_Type:0, (m_pSwitch)?m_pSwitch[Index].m_Number:0);
	if(Index < 0 || !m_pSwitch)
		return 0;

	if(m_pSwitch[Index].m_Type > 0)
		return m_pSwitch[Index].m_Delay;

	return 0;
}

int CCollision::IsMover(int x, int y, int* Flags)
{
	int Nx = clamp(x/32, 0, m_Width-1);
	int Ny = clamp(y/32, 0, m_Height-1);
	int Index = m_pTiles[Ny*m_Width+Nx].m_Index;
	*Flags = m_pTiles[Ny*m_Width+Nx].m_Flags;
	if(Index < 0)
		return 0;
	if (Index == TILE_CP || Index == TILE_CP_F)
		return Index;
	else
		return 0;
}

int CCollision::IsCheckpoint(int Index)
{
	if(Index < 0)
		return -1;
		
	int z = m_pTiles[Index].m_Index;
	if(z >= 35 && z <= 59)
		return z-35;
	return -1;
}

int CCollision::IsFCheckpoint(int Index)
{
	if(Index < 0 || !m_pFront)
		return -1;

	int z = m_pFront[Index].m_Index;
	if(z >= 35 && z <= 59)
		return z-35;
	return -1;
}

vec2 CCollision::CpSpeed(int Index, int Flags)
{
	if(Index < 0)
		return vec2(0,0);
	vec2 target;
	if(Index == TILE_CP || Index == TILE_CP_F)
		switch(Flags)
		{
		case ROTATION_0:
			target.x=0;
			target.y=-4;
			break;
		case ROTATION_90:
			target.x=4;
			target.y=0;
			break;
		case ROTATION_180:
			target.x=0;
			target.y=4;
			break;
		case ROTATION_270:
			target.x=-4;
			target.y=0;
			break;
		default:
			target=vec2(0,0);
			break;
		}
	if(Index == TILE_CP_F)
       target*=4;
   return target;
}

int CCollision::GetPureMapIndex(vec2 Pos)
{
	int Nx = clamp((int)Pos.x/32, 0, m_Width-1);
	int Ny = clamp((int)Pos.y/32, 0, m_Height-1);
	return Ny*m_Width+Nx;
}

bool CCollision::TileExists(int Index)
{
	if(Index < 0)
		return false;

	if(m_pTiles[Index].m_Index >= TILE_FREEZE && m_pTiles[Index].m_Index <= TILE_NPH)
		return true;
	if(m_pFront && m_pFront[Index].m_Index >= TILE_FREEZE && m_pFront[Index].m_Index  <= TILE_NPH)
		return true;
	if(m_pTele && (m_pTele[Index].m_Type == TILE_TELEIN || m_pTele[Index].m_Type == TILE_TELEINEVIL))
		return true;
	if(m_pSpeedup && m_pSpeedup[Index].m_Force > 0)
		return true;
	if(m_pDoor && m_pDoor[Index].m_Index)
		return true;
	if(m_pSwitch && m_pSwitch[Index].m_Type)
		return true;
	return TileExistsNext(Index);
}

bool CCollision::TileExistsNext(int Index)
{
	if(Index < 0)
		return false;
	int TileOnTheLeft = (Index - 1 > 0) ? Index - 1 : Index;
	int TileOnTheRight = (Index + 1 < m_Width * m_Height) ? Index + 1 : Index;
	int TileBelow = (Index + m_Width < m_Width * m_Height) ? Index + m_Width : Index;
	int TileAbove = (Index - m_Width > 0) ? Index - m_Width : Index;

	if((m_pTiles[TileOnTheRight].m_Index == TILE_STOP && m_pTiles[TileOnTheRight].m_Flags == ROTATION_270) || (m_pTiles[TileOnTheLeft].m_Index == TILE_STOP && m_pTiles[TileOnTheLeft].m_Flags == ROTATION_90))
		return true;
	if((m_pTiles[TileBelow].m_Index == TILE_STOP && m_pTiles[TileBelow].m_Flags == ROTATION_0) || (m_pTiles[TileAbove].m_Index == TILE_STOP && m_pTiles[TileAbove].m_Flags == ROTATION_180))
		return true;
	if(m_pTiles[TileOnTheRight].m_Index == TILE_STOPA || m_pTiles[TileOnTheLeft].m_Index == TILE_STOPA || ((m_pTiles[TileOnTheRight].m_Index == TILE_STOPS || m_pTiles[TileOnTheLeft].m_Index == TILE_STOPS) && m_pTiles[TileOnTheRight].m_Flags|ROTATION_270|ROTATION_90))
		return true;
	if(m_pTiles[TileBelow].m_Index == TILE_STOPA || m_pTiles[TileAbove].m_Index == TILE_STOPA || ((m_pTiles[TileBelow].m_Index == TILE_STOPS || m_pTiles[TileAbove].m_Index == TILE_STOPS) && m_pTiles[TileBelow].m_Flags|ROTATION_180|ROTATION_0))
		return true;
	if(m_pFront)
	{
		if(m_pFront[TileOnTheRight].m_Index == TILE_STOPA || m_pFront[TileOnTheLeft].m_Index == TILE_STOPA || ((m_pFront[TileOnTheRight].m_Index == TILE_STOPS || m_pFront[TileOnTheLeft].m_Index == TILE_STOPS) && m_pFront[TileOnTheRight].m_Flags|ROTATION_270|ROTATION_90))
			return true;
		if(m_pFront[TileBelow].m_Index == TILE_STOPA || m_pFront[TileAbove].m_Index == TILE_STOPA || ((m_pFront[TileBelow].m_Index == TILE_STOPS || m_pFront[TileAbove].m_Index == TILE_STOPS) && m_pFront[TileBelow].m_Flags|ROTATION_180|ROTATION_0))
			return true;
		if((m_pFront[TileOnTheRight].m_Index == TILE_STOP && m_pFront[TileOnTheRight].m_Flags == ROTATION_270) || (m_pFront[TileOnTheLeft].m_Index == TILE_STOP && m_pFront[TileOnTheLeft].m_Flags == ROTATION_90))
			return true;
		if((m_pFront[TileBelow].m_Index == TILE_STOP && m_pFront[TileBelow].m_Flags == ROTATION_0) || (m_pFront[TileAbove].m_Index == TILE_STOP && m_pFront[TileAbove].m_Flags == ROTATION_180))
			return true;
	}
	if(m_pDoor)
	{
		if(m_pDoor[TileOnTheRight].m_Index == TILE_STOPA || m_pDoor[TileOnTheLeft].m_Index == TILE_STOPA || ((m_pDoor[TileOnTheRight].m_Index == TILE_STOPS || m_pDoor[TileOnTheLeft].m_Index == TILE_STOPS) && m_pDoor[TileOnTheRight].m_Flags|ROTATION_270|ROTATION_90))
			return true;
		if(m_pDoor[TileBelow].m_Index == TILE_STOPA || m_pDoor[TileAbove].m_Index == TILE_STOPA || ((m_pDoor[TileBelow].m_Index == TILE_STOPS || m_pDoor[TileAbove].m_Index == TILE_STOPS) && m_pDoor[TileBelow].m_Flags|ROTATION_180|ROTATION_0))
			return true;
		if((m_pDoor[TileOnTheRight].m_Index == TILE_STOP && m_pDoor[TileOnTheRight].m_Flags == ROTATION_270) || (m_pDoor[TileOnTheLeft].m_Index == TILE_STOP && m_pDoor[TileOnTheLeft].m_Flags == ROTATION_90))
			return true;
		if((m_pDoor[TileBelow].m_Index == TILE_STOP && m_pDoor[TileBelow].m_Flags == ROTATION_0) || (m_pDoor[TileAbove].m_Index == TILE_STOP && m_pDoor[TileAbove].m_Flags == ROTATION_180))
			return true;
	}
	return false;
}

int CCollision::GetMapIndex(vec2 Pos)
{
	int Nx = clamp((int)Pos.x / 32, 0, m_Width - 1);
	int Ny = clamp((int)Pos.y / 32, 0, m_Height - 1);
	int Index = Ny*m_Width+Nx;
	/*if (m_pTele && (m_pTele[Index].m_Type == TILE_TELEIN)) dbg_msg("m_pTele && TELEIN","Index %d",Index);
	else if (m_pTele && m_pTele[Index].m_Type==TILE_TELEOUT) dbg_msg("TELEOUT","Index %d",Index);
	else dbg_msg("GetMapIndex(","Index %d",Index);//REMOVE */

	if(TileExists(Index))
		return Index;
	else
		return -1;
}

std::list<int> CCollision::GetMapIndices(vec2 PrevPos, vec2 Pos, unsigned MaxIndices)
{
	std::list< int > Indices;
	float d = distance(PrevPos, Pos);
	int End(d + 1);
	if(!d)
	{
		int Nx = clamp((int)Pos.x / 32, 0, m_Width - 1);
		int Ny = clamp((int)Pos.y / 32, 0, m_Height - 1);
		int Index = Ny * m_Width + Nx;
		/*if (m_pTele && (m_pTele[Index].m_Type == TILE_TELEIN)) dbg_msg("m_pTele && TELEIN","Index %d",Index);
		else if (m_pTele && m_pTele[Index].m_Type==TILE_TELEOUT) dbg_msg("TELEOUT","Index %d",Index);
		else dbg_msg("GetMapIndex(","Index %d",Index);//REMOVE */

		if(TileExists(Index))
		{
			Indices.push_back(Index);
			return Indices;
		}
		else
			return Indices;
	}
	else
	{
		float a = 0.0f;
		vec2 Tmp = vec2(0, 0);
		int Nx = 0;
		int Ny = 0;
		int Index,LastIndex = 0;
		for(int i = 0; i < End; i++)
		{
			a = i/d;
			Tmp = mix(PrevPos, Pos, a);
			Nx = clamp((int)Tmp.x / 32, 0, m_Width - 1);
			Ny = clamp((int)Tmp.y / 32, 0, m_Height - 1);
			Index = Ny * m_Width + Nx;
			//dbg_msg("lastindex","%d",LastIndex);
			//dbg_msg("index","%d",Index);
			if(TileExists(Index) && LastIndex != Index)
			{
				if(MaxIndices && Indices.size() > MaxIndices)
					return Indices;
				Indices.push_back(Index);
				LastIndex = Index;
				//dbg_msg("pushed","%d",Index);
			}
		}

		return Indices;
	}
}

vec2 CCollision::GetPos(int Index)
{
	if(Index < 0)
		return vec2(0,0);

	int x = Index%m_Width;
	int y = Index/m_Width;
	return vec2(x*32+16, y*32+16);
}

int CCollision::GetTileIndex(int Index)
{
	/*dbg_msg("GetTileIndex","m_pTiles[%d].m_Index = %d",Index,m_pTiles[Index].m_Index);//Remove*/
	if(Index < 0)
		return 0;
	return m_pTiles[Index].m_Index;
}

int CCollision::GetFTileIndex(int Index)
{
	/*dbg_msg("GetFTileIndex","m_pFront[%d].m_Index = %d",Index,m_pFront[Index].m_Index);//Remove*/

	if(Index < 0 || !m_pFront)
		return 0;
	return m_pFront[Index].m_Index;
}

int CCollision::GetTileFlags(int Index)
{
	/*dbg_msg("GetTileIndex","m_pTiles[%d].m_Index = %d",Index,m_pTiles[Index].m_Index);//Remove*/
	if(Index < 0)
		return 0;
	return m_pTiles[Index].m_Flags;
}

int CCollision::GetFTileFlags(int Index)
{
	/*dbg_msg("GetFTileIndex","m_pFront[%d].m_Index = %d",Index,m_pFront[Index].m_Index);//Remove*/

	if(Index < 0 || !m_pFront)
		return 0;
	return m_pFront[Index].m_Flags;
}

int CCollision::GetIndex(int Nx, int Ny)
{
	return m_pTiles[Ny*m_Width+Nx].m_Index;
}

int CCollision::GetFIndex(int Nx, int Ny)
{
	if(!m_pFront) return 0;
	return m_pFront[Ny*m_Width+Nx].m_Index;
}

int CCollision::GetFTile(int x, int y)
{
	if(!m_pFront)
	return 0;
	int Nx = clamp(x/32, 0, m_Width-1);
	int Ny = clamp(y/32, 0, m_Height-1);
	/*dbg_msg("GetFTile","m_Index %d",m_pFront[Ny*m_Width+Nx].m_Index);//Remove */
	if(m_pFront[Ny*m_Width+Nx].m_Index == COLFLAG_DEATH
		|| m_pFront[Ny*m_Width+Nx].m_Index == COLFLAG_NOLASER)
		return m_pFront[Ny*m_Width+Nx].m_Index;
	else
		return 0;
}

int CCollision::Entity(int x, int y, int Layer)
{
	if((0 > x || x >= m_Width) || (0 > y || y >= m_Height))
	{
		char aBuf[12];
		switch (Layer)
		{
			case LAYER_GAME:
				str_format(aBuf,sizeof(aBuf), "Game");
				break;
			case LAYER_FRONT:
				str_format(aBuf,sizeof(aBuf), "Front");
				break;
			case LAYER_SWITCH:
				str_format(aBuf,sizeof(aBuf), "Switch");
				break;
			case LAYER_TELE:
				str_format(aBuf,sizeof(aBuf), "Tele");
				break;
			case LAYER_SPEEDUP:
				str_format(aBuf,sizeof(aBuf), "Speedup");
				break;
			default:
				str_format(aBuf,sizeof(aBuf), "Unknown");
		}
		dbg_msg("CCollision::Entity","Something is VERY wrong with the %s layer please report this at http://DDRace.info, you will need to post the map as well and aNy steps that u think may have led to this, Please Also Read the News Section every once and a while", aBuf);
		return 0;
	}
	switch (Layer)
	{
		case LAYER_GAME:
			return m_pTiles[y*m_Width+x].m_Index - ENTITY_OFFSET;
		case LAYER_FRONT:
			return m_pFront[y*m_Width+x].m_Index - ENTITY_OFFSET;
		case LAYER_SWITCH:
			return m_pSwitch[y*m_Width+x].m_Type - ENTITY_OFFSET;
		case LAYER_TELE:
			return m_pTele[y*m_Width+x].m_Type - ENTITY_OFFSET;
		case LAYER_SPEEDUP:
			return m_pSpeedup[y*m_Width+x].m_Type - ENTITY_OFFSET;
		default:
			return 0;
			break;
	}
}

void CCollision::SetCollisionAt(float x, float y, int flag)
{
   int Nx = clamp(round(x)/32, 0, m_Width-1);
   int Ny = clamp(round(y)/32, 0, m_Height-1);

   m_pTiles[Ny * m_Width + Nx].m_Index = flag;
}

void CCollision::SetDCollisionAt(float x, float y, int Type, int Flags, int Number)
{
	if(!m_pDoor)
		return;
   int Nx = clamp(round(x)/32, 0, m_Width-1);
   int Ny = clamp(round(y)/32, 0, m_Height-1);

   m_pDoor[Ny * m_Width + Nx].m_Index = Type;
   m_pDoor[Ny * m_Width + Nx].m_Flags = Flags;
   m_pDoor[Ny * m_Width + Nx].m_Number = Number;
}

int CCollision::GetDTileIndex(int Index)
{
	if(!m_pDoor || Index < 0 || !m_pDoor[Index].m_Index)
		return 0;
	return m_pDoor[Index].m_Index;
}

int CCollision::GetDTileNumber(int Index)
{
	if(!m_pDoor || Index < 0 || !m_pDoor[Index].m_Index)
		return 0;
	if(m_pDoor[Index].m_Number) return m_pDoor[Index].m_Number;
	return 0;
}

int CCollision::GetDTileFlags(int Index)
{
	if(!m_pDoor || Index < 0 || !m_pDoor[Index].m_Index)
		return 0;
	return m_pDoor[Index].m_Flags;
}

void ThroughOffset(vec2 Pos0, vec2 Pos1, int *Ox, int *Oy)
{
	float x = Pos0.x - Pos1.x;
	float y = Pos0.y - Pos1.y;
	if (fabs(x) > fabs(y))
	{
		if (x < 0)
		{
			*Ox = -32;
			*Oy = 0;
		}
		else
		{
			*Ox = 32;
			*Oy = 0;
		}
	}
	else
	{
		if (y < 0)
		{
			*Ox = 0;
			*Oy = -32;
		}
		else
		{
			*Ox = 0;
			*Oy = 32;
		}
	}
}
int CCollision::IntersectNoLaser(vec2 Pos0, vec2 Pos1, vec2 *pOutCollision, vec2 *pOutBeforeCollision)
{
	float d = distance(Pos0, Pos1);
	vec2 Last = Pos0;

	for(float f = 0; f < d; f++)
	{
		float a = f/d;
		vec2 Pos = mix(Pos0, Pos1, a);
		int Nx = clamp(round(Pos.x)/32, 0, m_Width-1);
		int Ny = clamp(round(Pos.y)/32, 0, m_Height-1);
		if(GetIndex(Nx, Ny) == COLFLAG_SOLID
			|| GetIndex(Nx, Ny) == (COLFLAG_SOLID|COLFLAG_NOHOOK)
			|| GetIndex(Nx, Ny) == COLFLAG_NOLASER
			|| GetFIndex(Nx, Ny) == COLFLAG_NOLASER)
		{
			if(pOutCollision)
				*pOutCollision = Pos;
			if(pOutBeforeCollision)
				*pOutBeforeCollision = Last;
			if (GetFIndex(Nx, Ny) == COLFLAG_NOLASER)	return GetFCollisionAt(Pos.x, Pos.y);
			else return GetCollisionAt(Pos.x, Pos.y);
			
		}
		Last = Pos;
	}
	if(pOutCollision)
		*pOutCollision = Pos1;
	if(pOutBeforeCollision)
		*pOutBeforeCollision = Pos1;
	return 0;
}

int CCollision::IntersectNoLaserNW(vec2 Pos0, vec2 Pos1, vec2 *pOutCollision, vec2 *pOutBeforeCollision)
{
	float d = distance(Pos0, Pos1);
	vec2 Last = Pos0;

	for(float f = 0; f < d; f++)
	{
		float a = f/d;
		vec2 Pos = mix(Pos0, Pos1, a);
		if(IsNoLaser(round(Pos.x), round(Pos.y)) || IsFNoLaser(round(Pos.x), round(Pos.y)))
		{
			if(pOutCollision)
				*pOutCollision = Pos;
			if(pOutBeforeCollision)
				*pOutBeforeCollision = Last;
			if(IsNoLaser(round(Pos.x), round(Pos.y))) return GetCollisionAt(Pos.x, Pos.y);
			else return  GetFCollisionAt(Pos.x, Pos.y);
		}
		Last = Pos;
	}
	if(pOutCollision)
		*pOutCollision = Pos1;
	if(pOutBeforeCollision)
		*pOutBeforeCollision = Pos1;
	return 0;
}

int CCollision::IntersectAir(vec2 Pos0, vec2 Pos1, vec2 *pOutCollision, vec2 *pOutBeforeCollision)
{
	float d = distance(Pos0, Pos1);
	vec2 Last = Pos0;

	for(float f = 0; f < d; f++)
	{
		float a = f/d;
		vec2 Pos = mix(Pos0, Pos1, a);
		if(IsSolid(round(Pos.x), round(Pos.y)) || (!GetTile(round(Pos.x), round(Pos.y)) && !GetFTile(round(Pos.x), round(Pos.y))))
		{
			if(pOutCollision)
				*pOutCollision = Pos;
			if(pOutBeforeCollision)
				*pOutBeforeCollision = Last;
			if(!GetTile(round(Pos.x), round(Pos.y)) && !GetFTile(round(Pos.x), round(Pos.y)))
				return -1;
			else
				if (!GetTile(round(Pos.x), round(Pos.y))) return GetTile(round(Pos.x), round(Pos.y));
				else return GetFTile(round(Pos.x), round(Pos.y));
		}
		Last = Pos;
	}
	if(pOutCollision)
		*pOutCollision = Pos1;
	if(pOutBeforeCollision)
		*pOutBeforeCollision = Pos1;
	return 0;
}
<|MERGE_RESOLUTION|>--- conflicted
+++ resolved
@@ -167,9 +167,8 @@
 
 int CCollision::GetTile(int x, int y)
 {
-<<<<<<< HEAD
-	int Nx = clamp(X/32, 0, m_Width-1);
-	int Ny = clamp(Y/32, 0, m_Height-1);
+	int Nx = clamp(x/32, 0, m_Width-1);
+	int Ny = clamp(y/32, 0, m_Height-1);
 	if(!m_pTiles || Ny < 0 || Nx < 0)
 	{
 		//dbg_msg("Collision","Something is terribly wrong, !m_pTiles %d, Ny %d, Ny %d", !m_pTiles, Ny, Ny);
@@ -186,14 +185,6 @@
 }
 
 /*
-=======
-	int Nx = clamp(x/32, 0, m_Width-1);
-	int Ny = clamp(y/32, 0, m_Height-1);
-	
-	return m_pTiles[Ny*m_Width+Nx].m_Index > 128 ? 0 : m_pTiles[Ny*m_Width+Nx].m_Index;
-}
-
->>>>>>> 818cf464
 bool CCollision::IsTileSolid(int x, int y)
 {
 	return GetTile(x, y)&COLFLAG_SOLID;
@@ -213,17 +204,11 @@
 		}
 	for(int i = 0; i < End; i++)
 	{
-<<<<<<< HEAD
-		float A = i/D;
-		vec2 Pos = mix(Pos0, Pos1, A);
+		float a = i/Distance;
+		vec2 Pos = mix(Pos0, Pos1, a);
 		ix = round(Pos.x);
 		iy = round(Pos.y);
 		if(CheckPoint(ix, iy) && !(AllowThrough && IsThrough(ix + dx, iy + dy)))
-=======
-		float a = i/Distance;
-		vec2 Pos = mix(Pos0, Pos1, a);
-		if(CheckPoint(Pos.x, Pos.y))
->>>>>>> 818cf464
 		{
 			if(pOutCollision)
 				*pOutCollision = Pos;
