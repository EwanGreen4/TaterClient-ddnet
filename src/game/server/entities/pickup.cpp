--- conflicted
+++ resolved
@@ -4,13 +4,8 @@
 #include <game/server/gamecontext.h>
 #include "pickup.h"
 
-<<<<<<< HEAD
 CPickup::CPickup(CGameWorld *pGameWorld, int Type, int SubType, int Layer, int Number)
-: CEntity(pGameWorld, NETOBJTYPE_PICKUP)
-=======
-CPickup::CPickup(CGameWorld *pGameWorld, int Type, int SubType)
 : CEntity(pGameWorld, CGameWorld::ENTTYPE_PICKUP)
->>>>>>> 7c67a133
 {
 	m_Layer = Layer;
 	m_Number = Number;
@@ -126,31 +121,21 @@
 					}
 					break;
 				
-<<<<<<< HEAD
-				case POWERUP_NINJA:
-					{
-						// activate ninja on target player
-						//if(!pChr->m_FreezeTime) pChr->GiveNinja();
-						pChr->GiveNinja();
-						//RespawnTime = g_pData->m_aPickups[m_Type].m_Respawntime;
-					
-						break;
-=======
 			case POWERUP_NINJA:
 				{
 					// activate ninja on target player
 					pChr->GiveNinja();
-					RespawnTime = g_pData->m_aPickups[m_Type].m_Respawntime;
+					//RespawnTime = g_pData->m_aPickups[m_Type].m_Respawntime;
 
-					// loop through all players, setting their emotes
+					/*// loop through all players, setting their emotes
 					CCharacter *pC = static_cast<CCharacter *>(GameServer()->m_World.FindFirst(CGameWorld::ENTTYPE_CHARACTER));
 					for(; pC; pC = (CCharacter *)pC->TypeNext())
 					{
 						if (pC != pChr)
 							pC->SetEmote(EMOTE_SURPRISE, Server()->Tick() + Server()->TickSpeed());
->>>>>>> 7c67a133
-					}
-				
+					}*/
+					break;
+				}
 				default:
 					break;
 			};
