--- conflicted
+++ resolved
@@ -157,12 +157,7 @@
 	if(NetworkClipped(SnappingClient, GetPos(Ct)))
 		return;
 	CCharacter * Char = GameServer()->GetPlayerChar(SnappingClient);
-<<<<<<< HEAD
-	if(Char && m_Owner != -1 &&	Char->CanCollide(m_Owner)) return;
-=======
-	if(Char && m_Owner != -1 && !Char->GetPlayer()->m_ShowOthers &&
-	!Char->CanCollide(m_Owner)) return;
->>>>>>> 2f08f743
+	if(Char && m_Owner != -1 && !Char->CanCollide(m_Owner)) return;
 	CNetObj_Projectile *pProj = static_cast<CNetObj_Projectile *>(Server()->SnapNewItem(NETOBJTYPE_PROJECTILE, m_Id, sizeof(CNetObj_Projectile)));
 	FillInfo(pProj);
 }