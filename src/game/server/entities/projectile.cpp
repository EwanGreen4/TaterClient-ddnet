--- conflicted
+++ resolved
@@ -6,7 +6,6 @@
 #include <game/server/teams.h>
 #include "projectile.h"
 
-<<<<<<< HEAD
 CProjectile::CProjectile
 	(
 		CGameWorld *pGameWorld,
@@ -23,12 +22,7 @@
 		int Layer,
 		int Number
 	)
-: CEntity(pGameWorld, NETOBJTYPE_PROJECTILE)
-=======
-CProjectile::CProjectile(CGameWorld *pGameWorld, int Type, int Owner, vec2 Pos, vec2 Dir, int Span,
-		int Damage, bool Explosive, float Force, int SoundImpact, int Weapon)
 : CEntity(pGameWorld, CGameWorld::ENTTYPE_PROJECTILE)
->>>>>>> 7c67a133
 {
 	m_Layer = Layer;
 	m_Number = Number;
