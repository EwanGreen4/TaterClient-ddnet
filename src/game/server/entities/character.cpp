--- conflicted
+++ resolved
@@ -186,46 +186,38 @@
 
 		// check if we Hit anything along the way
 		{
-<<<<<<< HEAD
-			CCharacter *apEnts[64];
-			vec2 Dir = m_Pos - OldPos;
-			float Radius = m_ProximityRadius * 2.0f;
-			vec2 Center = OldPos + Dir * 0.5f;
-			int Num = GameServer()->m_World.FindEntities(Center, Radius, (CEntity**)apEnts, 64, NETOBJTYPE_CHARACTER);
-=======
 			CCharacter *aEnts[MAX_CLIENTS];
 			vec2 Dir = m_Pos - OldPos;
 			float Radius = m_ProximityRadius * 2.0f;
 			vec2 Center = OldPos + Dir * 0.5f;
 			int Num = GameServer()->m_World.FindEntities(Center, Radius, (CEntity**)aEnts, MAX_CLIENTS, CGameWorld::ENTTYPE_CHARACTER);
->>>>>>> 7c67a133
 
 			for (int i = 0; i < Num; ++i)
 			{
-				if (apEnts[i] == this)
+				if (aEnts[i] == this)
 					continue;
 
 				// make sure we haven't Hit this object before
 				bool bAlreadyHit = false;
 				for (int j = 0; j < m_NumObjectsHit; j++)
 				{
-					if (m_apHitObjects[j] == apEnts[i])
+					if (m_apHitObjects[j] == aEnts[i])
 						bAlreadyHit = true;
 				}
 				if (bAlreadyHit)
 					continue;
 
 				// check so we are sufficiently close
-				if (distance(apEnts[i]->m_Pos, m_Pos) > (m_ProximityRadius * 2.0f))
+				if (distance(aEnts[i]->m_Pos, m_Pos) > (m_ProximityRadius * 2.0f))
 					continue;
 
 				// Hit a m_pPlayer, give him damage and stuffs...
-				GameServer()->CreateSound(apEnts[i]->m_Pos, SOUND_NINJA_HIT);
+				GameServer()->CreateSound(aEnts[i]->m_Pos, SOUND_NINJA_HIT);
 				// set his velocity to fast upward (for now)
 				if(m_NumObjectsHit < 10)
-					m_apHitObjects[m_NumObjectsHit++] = apEnts[i];
-
-				apEnts[i]->TakeDamage(vec2(0, 10.0f), g_pData->m_Weapons.m_Ninja.m_pBase->m_Damage, m_pPlayer->GetCID(), WEAPON_NINJA);
+					m_apHitObjects[m_NumObjectsHit++] = aEnts[i];
+
+				aEnts[i]->TakeDamage(vec2(0, 10.0f), g_pData->m_Weapons.m_Ninja.m_pBase->m_Damage, m_pPlayer->GetCID(), WEAPON_NINJA);
 			}
 		}
 
@@ -333,52 +325,30 @@
 		{
 			// reset objects Hit
 			m_NumObjectsHit = 0;
-<<<<<<< HEAD
 			GameServer()->CreateSound(m_Pos, SOUND_HAMMER_FIRE, Teams()->TeamMask(Team()));
 
 			if (!g_Config.m_SvHit) break;
 
-			CCharacter *apEnts[64];
+			CCharacter *apEnts[MAX_CLIENTS];
 			int Hits = 0;
 			int Num = GameServer()->m_World.FindEntities(ProjStartPos, m_ProximityRadius*0.5f, (CEntity**)apEnts,
-			64, NETOBJTYPE_CHARACTER);
-=======
-			GameServer()->CreateSound(m_Pos, SOUND_HAMMER_FIRE);
-			
-			CCharacter *apEnts[MAX_CLIENTS];
-			int Hits = 0;
-			int Num = GameServer()->m_World.FindEntities(ProjStartPos, m_ProximityRadius*0.5f, (CEntity**)apEnts, 
 														MAX_CLIENTS, CGameWorld::ENTTYPE_CHARACTER);
->>>>>>> 7c67a133
 
 			for (int i = 0; i < Num; ++i)
 			{
 				CCharacter *pTarget = apEnts[i];
-<<<<<<< HEAD
-
-				//for DDRace mod or any other mod, which needs hammer hits through the wall remove second condition
+
 				if ((pTarget == this || !CanCollide(pTarget->GetPlayer()->GetCID())) /*|| GameServer()->Collision()->IntersectLine(ProjStartPos, pTarget->m_Pos, NULL, NULL)*/)
 					continue;
 
 				// set his velocity to fast upward (for now)
 				GameServer()->CreateHammerHit(m_Pos, Teams()->TeamMask(Team()));
-				apEnts[i]->TakeDamage(vec2(0.f, -1.f), g_pData->m_Weapons.m_Hammer.m_pBase->m_Damage, m_pPlayer->GetCID(), m_ActiveWeapon);
-
-=======
-				
-				if ((pTarget == this) || GameServer()->Collision()->IntersectLine(ProjStartPos, pTarget->m_Pos, NULL, NULL))
-					continue;
-
-				// set his velocity to fast upward (for now)
-				GameServer()->CreateHammerHit(m_Pos);
-				
->>>>>>> 7c67a133
 				vec2 Dir;
 				if (length(pTarget->m_Pos - m_Pos) > 0.0f)
 					Dir = normalize(pTarget->m_Pos - m_Pos);
 				else
 					Dir = vec2(0.f, -1.f);
-<<<<<<< HEAD
+					
 				vec2 Temp = pTarget->m_Core.m_Vel + normalize(Dir + vec2(0.f, -1.1f)) * 10.0f * (m_HammerType + 1);
 				if(Temp.x > 0 && ((pTarget->m_TileIndex == TILE_STOP && pTarget->m_TileFlags == ROTATION_270) || (pTarget->m_TileIndexL == TILE_STOP && pTarget->m_TileFlagsL == ROTATION_270) || (pTarget->m_TileIndexL == TILE_STOPS && (pTarget->m_TileFlagsL == ROTATION_90 || pTarget->m_TileFlagsL ==ROTATION_270)) || (pTarget->m_TileIndexL == TILE_STOPA) || (pTarget->m_TileFIndex == TILE_STOP && pTarget->m_TileFFlags == ROTATION_270) || (pTarget->m_TileFIndexL == TILE_STOP && pTarget->m_TileFFlagsL == ROTATION_270) || (pTarget->m_TileFIndexL == TILE_STOPS && (pTarget->m_TileFFlagsL == ROTATION_90 || pTarget->m_TileFFlagsL == ROTATION_270)) || (pTarget->m_TileFIndexL == TILE_STOPA) || (pTarget->m_TileSIndex == TILE_STOP && pTarget->m_TileSFlags == ROTATION_270) || (pTarget->m_TileSIndexL == TILE_STOP && pTarget->m_TileSFlagsL == ROTATION_270) || (pTarget->m_TileSIndexL == TILE_STOPS && (pTarget->m_TileSFlagsL == ROTATION_90 || pTarget->m_TileSFlagsL == ROTATION_270)) || (pTarget->m_TileSIndexL == TILE_STOPA)))
 					Temp.x = 0;
@@ -388,13 +358,10 @@
 					Temp.y = 0;
 				if(Temp.y > 0 && ((pTarget->m_TileIndex == TILE_STOP && pTarget->m_TileFlags == ROTATION_0) || (pTarget->m_TileIndexT == TILE_STOP && pTarget->m_TileFlagsT == ROTATION_0) || (pTarget->m_TileIndexT == TILE_STOPS && (pTarget->m_TileFlagsT == ROTATION_0 || pTarget->m_TileFlagsT == ROTATION_180)) || (pTarget->m_TileIndexT == TILE_STOPA) || (pTarget->m_TileFIndex == TILE_STOP && pTarget->m_TileFFlags == ROTATION_0) || (pTarget->m_TileFIndexT == TILE_STOP && pTarget->m_TileFFlagsT == ROTATION_0) || (pTarget->m_TileFIndexT == TILE_STOPS && (pTarget->m_TileFFlagsT == ROTATION_0 || pTarget->m_TileFFlagsT == ROTATION_180)) || (pTarget->m_TileFIndexT == TILE_STOPA) || (pTarget->m_TileSIndex == TILE_STOP && pTarget->m_TileSFlags == ROTATION_0) || (pTarget->m_TileSIndexT == TILE_STOP && pTarget->m_TileSFlagsT == ROTATION_0) || (pTarget->m_TileSIndexT == TILE_STOPS && (pTarget->m_TileSFlagsT == ROTATION_0 || pTarget->m_TileSFlagsT == ROTATION_180)) || (pTarget->m_TileSIndexT == TILE_STOPA)))
 					Temp.y = 0;
-				pTarget->m_Core.m_Vel = Temp;
+				Temp -= pTarget->m_Core.m_Vel;
+				pTarget->TakeDamage(vec2(0.f, -1.f) + Temp, g_pData->m_Weapons.m_Hammer.m_pBase->m_Damage,
+					m_pPlayer->GetCID(), m_ActiveWeapon);
 				pTarget->UnFreeze();
-=======
-					
-				pTarget->TakeDamage(vec2(0.f, -1.f) + normalize(Dir + vec2(0.f, -1.1f)) * 10.0f, g_pData->m_Weapons.m_Hammer.m_pBase->m_Damage,
-					m_pPlayer->GetCID(), m_ActiveWeapon);
->>>>>>> 7c67a133
 				Hits++;
 			}
 
