/* (c) Magnus Auvinen. See licence.txt in the root of the distribution for more information. */
/* If you are missing that file, acquire a complete release at teeworlds.com.                */
#include "player.h"
#include "entities/character.h"
#include "gamecontext.h"
#include "gamecontroller.h"
#include "score.h"

#include <base/system.h>

#include <engine/antibot.h>
#include <engine/server.h>
#include <engine/shared/config.h>

#include <game/gamecore.h>
#include <game/teamscore.h>

MACRO_ALLOC_POOL_ID_IMPL(CPlayer, MAX_CLIENTS)

IServer *CPlayer::Server() const { return m_pGameServer->Server(); }

CPlayer::CPlayer(CGameContext *pGameServer, uint32_t UniqueClientID, int ClientID, int Team) :
	m_UniqueClientID(UniqueClientID)
{
	m_pGameServer = pGameServer;
	m_ClientID = ClientID;
	m_Team = GameServer()->m_pController->ClampTeam(Team);
	m_NumInputs = 0;
	Reset();
	GameServer()->Antibot()->OnPlayerInit(m_ClientID);
}

CPlayer::~CPlayer()
{
	GameServer()->Antibot()->OnPlayerDestroy(m_ClientID);
	delete m_pLastTarget;
	delete m_pCharacter;
	m_pCharacter = 0;
}

void CPlayer::Reset()
{
	m_DieTick = Server()->Tick();
	m_PreviousDieTick = m_DieTick;
	m_JoinTick = Server()->Tick();
	delete m_pCharacter;
	m_pCharacter = 0;
	m_SpectatorID = SPEC_FREEVIEW;
	m_LastActionTick = Server()->Tick();
	m_TeamChangeTick = Server()->Tick();
	m_LastInvited = 0;
	m_WeakHookSpawn = false;

	int *pIdMap = Server()->GetIdMap(m_ClientID);
	for(int i = 1; i < VANILLA_MAX_CLIENTS; i++)
	{
		pIdMap[i] = -1;
	}
	pIdMap[0] = m_ClientID;

	// DDRace

	m_LastCommandPos = 0;
	m_LastPlaytime = 0;
	m_ChatScore = 0;
	m_Moderating = false;
	m_EyeEmoteEnabled = true;
	if(Server()->IsSixup(m_ClientID))
		m_TimerType = TIMERTYPE_SIXUP;
	else
		m_TimerType = (g_Config.m_SvDefaultTimerType == TIMERTYPE_GAMETIMER || g_Config.m_SvDefaultTimerType == TIMERTYPE_GAMETIMER_AND_BROADCAST) ? TIMERTYPE_BROADCAST : g_Config.m_SvDefaultTimerType;

	m_DefEmote = EMOTE_NORMAL;
	m_Afk = true;
	m_LastWhisperTo = -1;
	m_LastSetSpectatorMode = 0;
	m_aTimeoutCode[0] = '\0';
	delete m_pLastTarget;
	m_pLastTarget = new CNetObj_PlayerInput({0});
	m_LastTargetInit = false;
	m_TuneZone = 0;
	m_TuneZoneOld = m_TuneZone;
	m_Halloween = false;
	m_FirstPacket = true;

	m_SendVoteIndex = -1;

	if(g_Config.m_Events)
	{
		time_t RawTime;
		struct tm *pTimeInfo;
		time(&RawTime);
		pTimeInfo = localtime(&RawTime);
		if((pTimeInfo->tm_mon == 11 && pTimeInfo->tm_mday == 31) || (pTimeInfo->tm_mon == 0 && pTimeInfo->tm_mday == 1))
		{ // New Year
			m_DefEmote = EMOTE_HAPPY;
		}
		else if((pTimeInfo->tm_mon == 9 && pTimeInfo->tm_mday == 31) || (pTimeInfo->tm_mon == 10 && pTimeInfo->tm_mday == 1))
		{ // Halloween
			m_DefEmote = EMOTE_ANGRY;
			m_Halloween = true;
		}
		else
		{
			m_DefEmote = EMOTE_NORMAL;
		}
	}
	m_OverrideEmoteReset = -1;

	GameServer()->Score()->PlayerData(m_ClientID)->Reset();

	m_ShowOthers = g_Config.m_SvShowOthersDefault;
	m_ShowAll = g_Config.m_SvShowAllDefault;
	m_ShowDistance = vec2(1200, 800);
	m_SpecTeam = false;
	m_NinjaJetpack = false;

	m_Paused = PAUSE_NONE;
	m_DND = false;

	m_LastPause = 0;
	m_Score = -1;

	// Variable initialized:
	m_Last_Team = 0;
	m_LastSQLQuery = 0;
	m_ScoreQueryResult = nullptr;
	m_ScoreFinishResult = nullptr;

	int64_t Now = Server()->Tick();
	int64_t TickSpeed = Server()->TickSpeed();
	// If the player joins within ten seconds of the server becoming
	// non-empty, allow them to vote immediately. This allows players to
	// vote after map changes or when they join an empty server.
	//
	// Otherwise, block voting in the beginning after joining.
	if(Now > GameServer()->m_NonEmptySince + 10 * TickSpeed)
		m_FirstVoteTick = Now + g_Config.m_SvJoinVoteDelay * TickSpeed;
	else
		m_FirstVoteTick = Now;

	m_NotEligibleForFinish = false;
	m_EligibleForFinishCheck = 0;
	m_VotedForPractice = false;
	m_SwapTargetsClientID = -1;
	m_BirthdayAnnounced = false;
}

static int PlayerFlags_SixToSeven(int Flags)
{
	int Seven = 0;
	if(Flags & PLAYERFLAG_CHATTING)
		Seven |= protocol7::PLAYERFLAG_CHATTING;
	if(Flags & PLAYERFLAG_SCOREBOARD)
		Seven |= protocol7::PLAYERFLAG_SCOREBOARD;

	return Seven;
}

void CPlayer::Tick()
{
	if(m_ScoreQueryResult != nullptr && m_ScoreQueryResult->m_Completed)
	{
		ProcessScoreResult(*m_ScoreQueryResult);
		m_ScoreQueryResult = nullptr;
	}
	if(m_ScoreFinishResult != nullptr && m_ScoreFinishResult->m_Completed)
	{
		ProcessScoreResult(*m_ScoreFinishResult);
		m_ScoreFinishResult = nullptr;
	}

	bool ClientIngame = Server()->ClientIngame(m_ClientID);
#ifdef CONF_DEBUG
	if(g_Config.m_DbgDummies && m_ClientID >= MAX_CLIENTS - g_Config.m_DbgDummies)
	{
		ClientIngame = true;
	}
#endif
	if(!ClientIngame)
		return;

	if(m_ChatScore > 0)
		m_ChatScore--;

	Server()->SetClientScore(m_ClientID, m_Score);

	if(m_Moderating && m_Afk)
	{
		m_Moderating = false;
		GameServer()->SendChatTarget(m_ClientID, "Active moderator mode disabled because you are afk.");

		if(!GameServer()->PlayerModerating())
			GameServer()->SendChat(-1, CGameContext::CHAT_ALL, "Server kick/spec votes are no longer actively moderated.");
	}

	// do latency stuff
	{
		IServer::CClientInfo Info;
		if(Server()->GetClientInfo(m_ClientID, &Info))
		{
			m_Latency.m_Accum += Info.m_Latency;
			m_Latency.m_AccumMax = maximum(m_Latency.m_AccumMax, Info.m_Latency);
			m_Latency.m_AccumMin = minimum(m_Latency.m_AccumMin, Info.m_Latency);
		}
		// each second
		if(Server()->Tick() % Server()->TickSpeed() == 0)
		{
			m_Latency.m_Avg = m_Latency.m_Accum / Server()->TickSpeed();
			m_Latency.m_Max = m_Latency.m_AccumMax;
			m_Latency.m_Min = m_Latency.m_AccumMin;
			m_Latency.m_Accum = 0;
			m_Latency.m_AccumMin = 1000;
			m_Latency.m_AccumMax = 0;
		}
	}

	if(Server()->GetNetErrorString(m_ClientID)[0])
	{
		m_Afk = true;

		char aBuf[512];
		str_format(aBuf, sizeof(aBuf), "'%s' would have timed out, but can use timeout protection now", Server()->ClientName(m_ClientID));
		GameServer()->SendChat(-1, CGameContext::CHAT_ALL, aBuf);
		Server()->ResetNetErrorString(m_ClientID);
	}

	if(!GameServer()->m_World.m_Paused)
	{
		int EarliestRespawnTick = m_PreviousDieTick + Server()->TickSpeed() * 3;
		int RespawnTick = maximum(m_DieTick, EarliestRespawnTick) + 2;
		if(!m_pCharacter && RespawnTick <= Server()->Tick())
			m_Spawning = true;

		if(m_pCharacter)
		{
			if(m_pCharacter->IsAlive())
			{
				ProcessPause();
				if(!m_Paused)
					m_ViewPos = m_pCharacter->m_Pos;
			}
			else if(!m_pCharacter->IsPaused())
			{
				delete m_pCharacter;
				m_pCharacter = 0;
			}
		}
		else if(m_Spawning && !m_WeakHookSpawn)
			TryRespawn();
	}
	else
	{
		++m_DieTick;
		++m_PreviousDieTick;
		++m_JoinTick;
		++m_LastActionTick;
		++m_TeamChangeTick;
	}

	m_TuneZoneOld = m_TuneZone; // determine needed tunings with viewpos
	int CurrentIndex = GameServer()->Collision()->GetMapIndex(m_ViewPos);
	m_TuneZone = GameServer()->Collision()->IsTune(CurrentIndex);

	if(m_TuneZone != m_TuneZoneOld) // don't send tunings all the time
	{
		GameServer()->SendTuningParams(m_ClientID, m_TuneZone);
	}

	if(m_OverrideEmoteReset >= 0 && m_OverrideEmoteReset <= Server()->Tick())
	{
		m_OverrideEmoteReset = -1;
	}

	if(m_Halloween && m_pCharacter && !m_pCharacter->IsPaused())
	{
		if(1200 - ((Server()->Tick() - m_pCharacter->GetLastAction()) % (1200)) < 5)
		{
			GameServer()->SendEmoticon(GetCID(), EMOTICON_GHOST);
		}
	}
}

void CPlayer::PostTick()
{
	// update latency value
	if(m_PlayerFlags & PLAYERFLAG_SCOREBOARD)
	{
		for(int i = 0; i < MAX_CLIENTS; ++i)
		{
			if(GameServer()->m_apPlayers[i] && GameServer()->m_apPlayers[i]->GetTeam() != TEAM_SPECTATORS)
				m_aCurLatency[i] = GameServer()->m_apPlayers[i]->m_Latency.m_Min;
		}
	}

	// update view pos for spectators
	if((m_Team == TEAM_SPECTATORS || m_Paused) && m_SpectatorID != SPEC_FREEVIEW && GameServer()->m_apPlayers[m_SpectatorID] && GameServer()->m_apPlayers[m_SpectatorID]->GetCharacter())
		m_ViewPos = GameServer()->m_apPlayers[m_SpectatorID]->GetCharacter()->m_Pos;
}

void CPlayer::PostPostTick()
{
#ifdef CONF_DEBUG
	if(!g_Config.m_DbgDummies || m_ClientID < MAX_CLIENTS - g_Config.m_DbgDummies)
#endif
		if(!Server()->ClientIngame(m_ClientID))
			return;

	if(!GameServer()->m_World.m_Paused && !m_pCharacter && m_Spawning && m_WeakHookSpawn)
		TryRespawn();
}

void CPlayer::Snap(int SnappingClient)
{
#ifdef CONF_DEBUG
	if(!g_Config.m_DbgDummies || m_ClientID < MAX_CLIENTS - g_Config.m_DbgDummies)
#endif
		if(!Server()->ClientIngame(m_ClientID))
			return;

	int id = m_ClientID;
	if(!Server()->Translate(id, SnappingClient))
		return;

	CNetObj_ClientInfo *pClientInfo = Server()->SnapNewItem<CNetObj_ClientInfo>(id);
	if(!pClientInfo)
		return;

	StrToInts(&pClientInfo->m_Name0, 4, Server()->ClientName(m_ClientID));
	StrToInts(&pClientInfo->m_Clan0, 3, Server()->ClientClan(m_ClientID));
	pClientInfo->m_Country = Server()->ClientCountry(m_ClientID);
	StrToInts(&pClientInfo->m_Skin0, 6, m_TeeInfos.m_aSkinName);
	pClientInfo->m_UseCustomColor = m_TeeInfos.m_UseCustomColor;
	pClientInfo->m_ColorBody = m_TeeInfos.m_ColorBody;
	pClientInfo->m_ColorFeet = m_TeeInfos.m_ColorFeet;

	int SnappingClientVersion = GameServer()->GetClientVersion(SnappingClient);
	int Latency = SnappingClient == SERVER_DEMO_CLIENT ? m_Latency.m_Min : GameServer()->m_apPlayers[SnappingClient]->m_aCurLatency[m_ClientID];
<<<<<<< HEAD
	int Score = m_Score;
=======
	int Score = absolute(m_Score) * -1;

>>>>>>> bf27dd6d
	// send 0 if times of others are not shown
	if(SnappingClient != m_ClientID && g_Config.m_SvHideScore)
		Score = -1;

	if(!Server()->IsSixup(SnappingClient))
	{
		CNetObj_PlayerInfo *pPlayerInfo = Server()->SnapNewItem<CNetObj_PlayerInfo>(id);
		if(!pPlayerInfo)
			return;

		pPlayerInfo->m_Latency = Latency;
		// -9999 stands for no time and isn't displayed in scoreboard, so
		// shift the time by a second if the player actually took 9999
		// seconds to finish the map.
		pPlayerInfo->m_Score = Score == -1 ? -9999 : Score == 9999 ? -10000 : -Score;
		pPlayerInfo->m_Local = (int)(m_ClientID == SnappingClient && (m_Paused != PAUSE_PAUSED || SnappingClientVersion >= VERSION_DDNET_OLD));
		pPlayerInfo->m_ClientID = id;
		pPlayerInfo->m_Team = m_Team;
		if(SnappingClientVersion < VERSION_DDNET_INDEPENDENT_SPECTATORS_TEAM)
		{
			// In older versions the SPECTATORS TEAM was also used if the own player is in PAUSE_PAUSED or if any player is in PAUSE_SPEC.
			pPlayerInfo->m_Team = (m_Paused != PAUSE_PAUSED || m_ClientID != SnappingClient) && m_Paused < PAUSE_SPEC ? m_Team : TEAM_SPECTATORS;
		}
	}
	else
	{
		protocol7::CNetObj_PlayerInfo *pPlayerInfo = Server()->SnapNewItem<protocol7::CNetObj_PlayerInfo>(id);
		if(!pPlayerInfo)
			return;

		pPlayerInfo->m_PlayerFlags = PlayerFlags_SixToSeven(m_PlayerFlags);
		if(SnappingClientVersion >= VERSION_DDRACE && (m_PlayerFlags & PLAYERFLAG_AIM))
			pPlayerInfo->m_PlayerFlags |= protocol7::PLAYERFLAG_AIM;
		if(Server()->ClientAuthed(m_ClientID))
			pPlayerInfo->m_PlayerFlags |= protocol7::PLAYERFLAG_ADMIN;

		// Times are in milliseconds for 0.7
		pPlayerInfo->m_Score = Score == -1 ? -1 : Score * 1000;
		pPlayerInfo->m_Latency = Latency;
	}

	if(m_ClientID == SnappingClient && (m_Team == TEAM_SPECTATORS || m_Paused))
	{
		if(!Server()->IsSixup(SnappingClient))
		{
			CNetObj_SpectatorInfo *pSpectatorInfo = Server()->SnapNewItem<CNetObj_SpectatorInfo>(m_ClientID);
			if(!pSpectatorInfo)
				return;

			pSpectatorInfo->m_SpectatorID = m_SpectatorID;
			pSpectatorInfo->m_X = m_ViewPos.x;
			pSpectatorInfo->m_Y = m_ViewPos.y;
		}
		else
		{
			protocol7::CNetObj_SpectatorInfo *pSpectatorInfo = Server()->SnapNewItem<protocol7::CNetObj_SpectatorInfo>(m_ClientID);
			if(!pSpectatorInfo)
				return;

			pSpectatorInfo->m_SpecMode = m_SpectatorID == SPEC_FREEVIEW ? protocol7::SPEC_FREEVIEW : protocol7::SPEC_PLAYER;
			pSpectatorInfo->m_SpectatorID = m_SpectatorID;
			pSpectatorInfo->m_X = m_ViewPos.x;
			pSpectatorInfo->m_Y = m_ViewPos.y;
		}
	}

	CNetObj_DDNetPlayer *pDDNetPlayer = Server()->SnapNewItem<CNetObj_DDNetPlayer>(id);
	if(!pDDNetPlayer)
		return;

	pDDNetPlayer->m_AuthLevel = Server()->GetAuthedState(id);
	pDDNetPlayer->m_Flags = 0;
	if(m_Afk)
		pDDNetPlayer->m_Flags |= EXPLAYERFLAG_AFK;
	if(m_Paused == PAUSE_SPEC)
		pDDNetPlayer->m_Flags |= EXPLAYERFLAG_SPEC;
	if(m_Paused == PAUSE_PAUSED)
		pDDNetPlayer->m_Flags |= EXPLAYERFLAG_PAUSED;

	if(Server()->IsSixup(SnappingClient) && m_pCharacter && m_pCharacter->m_DDRaceState == DDRACE_STARTED &&
		GameServer()->m_apPlayers[SnappingClient]->m_TimerType == TIMERTYPE_SIXUP)
	{
		protocol7::CNetObj_PlayerInfoRace *pRaceInfo = Server()->SnapNewItem<protocol7::CNetObj_PlayerInfoRace>(id);
		if(!pRaceInfo)
			return;
		pRaceInfo->m_RaceStartTick = m_pCharacter->m_StartTime;
	}

	bool ShowSpec = m_pCharacter && m_pCharacter->IsPaused() && m_pCharacter->CanSnapCharacter(SnappingClient);

	if(SnappingClient != SERVER_DEMO_CLIENT)
	{
		CPlayer *pSnapPlayer = GameServer()->m_apPlayers[SnappingClient];
		ShowSpec = ShowSpec && (GameServer()->GetDDRaceTeam(m_ClientID) == GameServer()->GetDDRaceTeam(SnappingClient) || pSnapPlayer->m_ShowOthers == SHOW_OTHERS_ON || (pSnapPlayer->GetTeam() == TEAM_SPECTATORS || pSnapPlayer->IsPaused()));
	}

	if(ShowSpec)
	{
		CNetObj_SpecChar *pSpecChar = Server()->SnapNewItem<CNetObj_SpecChar>(id);
		if(!pSpecChar)
			return;

		pSpecChar->m_X = m_pCharacter->Core()->m_Pos.x;
		pSpecChar->m_Y = m_pCharacter->Core()->m_Pos.y;
	}
}

void CPlayer::FakeSnap()
{
	if(GetClientVersion() >= VERSION_DDNET_OLD)
		return;

	if(Server()->IsSixup(m_ClientID))
		return;

	int FakeID = VANILLA_MAX_CLIENTS - 1;

	CNetObj_ClientInfo *pClientInfo = Server()->SnapNewItem<CNetObj_ClientInfo>(FakeID);

	if(!pClientInfo)
		return;

	StrToInts(&pClientInfo->m_Name0, 4, " ");
	StrToInts(&pClientInfo->m_Clan0, 3, "");
	StrToInts(&pClientInfo->m_Skin0, 6, "default");

	if(m_Paused != PAUSE_PAUSED)
		return;

	CNetObj_PlayerInfo *pPlayerInfo = Server()->SnapNewItem<CNetObj_PlayerInfo>(FakeID);
	if(!pPlayerInfo)
		return;

	pPlayerInfo->m_Latency = m_Latency.m_Min;
	pPlayerInfo->m_Local = 1;
	pPlayerInfo->m_ClientID = FakeID;
	pPlayerInfo->m_Score = -9999;
	pPlayerInfo->m_Team = TEAM_SPECTATORS;

	CNetObj_SpectatorInfo *pSpectatorInfo = Server()->SnapNewItem<CNetObj_SpectatorInfo>(FakeID);
	if(!pSpectatorInfo)
		return;

	pSpectatorInfo->m_SpectatorID = m_SpectatorID;
	pSpectatorInfo->m_X = m_ViewPos.x;
	pSpectatorInfo->m_Y = m_ViewPos.y;
}

void CPlayer::OnDisconnect()
{
	KillCharacter();

	m_Moderating = false;
}

void CPlayer::OnPredictedInput(CNetObj_PlayerInput *pNewInput)
{
	// skip the input if chat is active
	if((m_PlayerFlags & PLAYERFLAG_CHATTING) && (pNewInput->m_PlayerFlags & PLAYERFLAG_CHATTING))
		return;

	AfkTimer();

	m_NumInputs++;

	if(m_pCharacter && !m_Paused)
		m_pCharacter->OnPredictedInput(pNewInput);

	// Magic number when we can hope that client has successfully identified itself
	if(m_NumInputs == 20 && g_Config.m_SvClientSuggestion[0] != '\0' && GetClientVersion() <= VERSION_DDNET_OLD)
		GameServer()->SendBroadcast(g_Config.m_SvClientSuggestion, m_ClientID);
	else if(m_NumInputs == 200 && Server()->IsSixup(m_ClientID))
		GameServer()->SendBroadcast("This server uses an experimental translation from Teeworlds 0.7 to 0.6. Please report bugs on ddnet.org/discord", m_ClientID);
}

void CPlayer::OnDirectInput(CNetObj_PlayerInput *pNewInput)
{
	Server()->SetClientFlags(m_ClientID, pNewInput->m_PlayerFlags);

	AfkTimer();

	if(((!m_pCharacter && m_Team == TEAM_SPECTATORS) || m_Paused) && m_SpectatorID == SPEC_FREEVIEW)
		m_ViewPos = vec2(pNewInput->m_TargetX, pNewInput->m_TargetY);

	// check for activity
	if(mem_comp(pNewInput, m_pLastTarget, sizeof(CNetObj_PlayerInput)))
	{
		mem_copy(m_pLastTarget, pNewInput, sizeof(CNetObj_PlayerInput));
		// Ignore the first direct input and keep the player afk as it is sent automatically
		if(m_LastTargetInit)
			UpdatePlaytime();
		m_LastActionTick = Server()->Tick();
		m_LastTargetInit = true;
	}
}

void CPlayer::OnPredictedEarlyInput(CNetObj_PlayerInput *pNewInput)
{
	m_PlayerFlags = pNewInput->m_PlayerFlags;

	if(!m_pCharacter && m_Team != TEAM_SPECTATORS && (pNewInput->m_Fire & 1))
		m_Spawning = true;

	// skip the input if chat is active
	if(m_PlayerFlags & PLAYERFLAG_CHATTING)
		return;

	if(m_pCharacter && !m_Paused)
		m_pCharacter->OnDirectInput(pNewInput);
}

int CPlayer::GetClientVersion() const
{
	return m_pGameServer->GetClientVersion(m_ClientID);
}

CCharacter *CPlayer::GetCharacter()
{
	if(m_pCharacter && m_pCharacter->IsAlive())
		return m_pCharacter;
	return 0;
}

void CPlayer::KillCharacter(int Weapon, bool SendKillMsg)
{
	if(m_pCharacter)
	{
		m_pCharacter->Die(m_ClientID, Weapon, SendKillMsg);

		delete m_pCharacter;
		m_pCharacter = 0;
	}
}

void CPlayer::Respawn(bool WeakHook)
{
	if(m_Team != TEAM_SPECTATORS)
	{
		m_WeakHookSpawn = WeakHook;
		m_Spawning = true;
	}
}

CCharacter *CPlayer::ForceSpawn(vec2 Pos)
{
	m_Spawning = false;
	m_pCharacter = new(m_ClientID) CCharacter(&GameServer()->m_World, GameServer()->GetLastPlayerInput(m_ClientID));
	m_pCharacter->Spawn(this, Pos);
	m_Team = 0;
	return m_pCharacter;
}

void CPlayer::SetTeam(int Team, bool DoChatMsg)
{
	KillCharacter();

	m_Team = Team;
	m_LastSetTeam = Server()->Tick();
	m_LastActionTick = Server()->Tick();
	m_SpectatorID = SPEC_FREEVIEW;

	protocol7::CNetMsg_Sv_Team Msg;
	Msg.m_ClientID = m_ClientID;
	Msg.m_Team = m_Team;
	Msg.m_Silent = !DoChatMsg;
	Msg.m_CooldownTick = m_LastSetTeam + Server()->TickSpeed() * g_Config.m_SvTeamChangeDelay;
	Server()->SendPackMsg(&Msg, MSGFLAG_VITAL | MSGFLAG_NORECORD, -1);

	if(Team == TEAM_SPECTATORS)
	{
		// update spectator modes
		for(auto &pPlayer : GameServer()->m_apPlayers)
		{
			if(pPlayer && pPlayer->m_SpectatorID == m_ClientID)
				pPlayer->m_SpectatorID = SPEC_FREEVIEW;
		}
	}
}

bool CPlayer::SetTimerType(int TimerType)
{
	if(TimerType == TIMERTYPE_DEFAULT)
	{
		if(Server()->IsSixup(m_ClientID))
			m_TimerType = TIMERTYPE_SIXUP;
		else
			SetTimerType(g_Config.m_SvDefaultTimerType);

		return true;
	}

	if(Server()->IsSixup(m_ClientID))
	{
		if(TimerType == TIMERTYPE_SIXUP || TimerType == TIMERTYPE_NONE)
		{
			m_TimerType = TimerType;
			return true;
		}
		else
			return false;
	}

	if(TimerType == TIMERTYPE_GAMETIMER)
	{
		if(GetClientVersion() >= VERSION_DDNET_GAMETICK)
			m_TimerType = TimerType;
		else
			return false;
	}
	else if(TimerType == TIMERTYPE_GAMETIMER_AND_BROADCAST)
	{
		if(GetClientVersion() >= VERSION_DDNET_GAMETICK)
			m_TimerType = TimerType;
		else
		{
			m_TimerType = TIMERTYPE_BROADCAST;
			return false;
		}
	}
	else
		m_TimerType = TimerType;

	return true;
}

void CPlayer::TryRespawn()
{
	vec2 SpawnPos;

	if(!GameServer()->m_pController->CanSpawn(m_Team, &SpawnPos, GameServer()->GetDDRaceTeam(m_ClientID)))
		return;

	m_WeakHookSpawn = false;
	m_Spawning = false;
	m_pCharacter = new(m_ClientID) CCharacter(&GameServer()->m_World, GameServer()->GetLastPlayerInput(m_ClientID));
	m_ViewPos = SpawnPos;
	m_pCharacter->Spawn(this, SpawnPos);
	GameServer()->CreatePlayerSpawn(SpawnPos, GameServer()->m_pController->GetMaskForPlayerWorldEvent(m_ClientID));

	if(g_Config.m_SvTeam == SV_TEAM_FORCED_SOLO)
		m_pCharacter->SetSolo(true);
}

void CPlayer::UpdatePlaytime()
{
	m_LastPlaytime = time_get();
}

void CPlayer::AfkTimer()
{
	m_Afk = g_Config.m_SvMaxAfkTime != 0 && m_LastPlaytime < time_get() - time_freq() * g_Config.m_SvMaxAfkTime;
}

void CPlayer::SetAfk(bool Afk)
{
	if(g_Config.m_SvMaxAfkTime == 0)
	{
		m_Afk = false;
		return;
	}

	m_Afk = Afk;

	// Ensure that the AFK state is not reset again automatically
	if(Afk)
		m_LastPlaytime = time_get() - time_freq() * g_Config.m_SvMaxAfkTime - 1;
	else
		m_LastPlaytime = time_get();
}

int CPlayer::GetDefaultEmote() const
{
	if(m_OverrideEmoteReset >= 0)
		return m_OverrideEmote;

	return m_DefEmote;
}

void CPlayer::OverrideDefaultEmote(int Emote, int Tick)
{
	m_OverrideEmote = Emote;
	m_OverrideEmoteReset = Tick;
	m_LastEyeEmote = Server()->Tick();
}

bool CPlayer::CanOverrideDefaultEmote() const
{
	return m_LastEyeEmote == 0 || m_LastEyeEmote + (int64_t)g_Config.m_SvEyeEmoteChangeDelay * Server()->TickSpeed() < Server()->Tick();
}

void CPlayer::ProcessPause()
{
	if(m_ForcePauseTime && m_ForcePauseTime < Server()->Tick())
	{
		m_ForcePauseTime = 0;
		Pause(PAUSE_NONE, true);
	}

	if(m_Paused == PAUSE_SPEC && !m_pCharacter->IsPaused() && m_pCharacter->IsGrounded() && m_pCharacter->m_Pos == m_pCharacter->m_PrevPos)
	{
		m_pCharacter->Pause(true);
		GameServer()->CreateDeath(m_pCharacter->m_Pos, m_ClientID, GameServer()->m_pController->GetMaskForPlayerWorldEvent(m_ClientID));
		GameServer()->CreateSound(m_pCharacter->m_Pos, SOUND_PLAYER_DIE, GameServer()->m_pController->GetMaskForPlayerWorldEvent(m_ClientID));
	}
}

int CPlayer::Pause(int State, bool Force)
{
	if(State < PAUSE_NONE || State > PAUSE_SPEC) // Invalid pause state passed
		return 0;

	if(!m_pCharacter)
		return 0;

	char aBuf[128];
	if(State != m_Paused)
	{
		// Get to wanted state
		switch(State)
		{
		case PAUSE_PAUSED:
		case PAUSE_NONE:
			if(m_pCharacter->IsPaused()) // First condition might be unnecessary
			{
				if(!Force && m_LastPause && m_LastPause + (int64_t)g_Config.m_SvSpecFrequency * Server()->TickSpeed() > Server()->Tick())
				{
					GameServer()->SendChatTarget(m_ClientID, "Can't /spec that quickly.");
					return m_Paused; // Do not update state. Do not collect $200
				}
				m_pCharacter->Pause(false);
				m_ViewPos = m_pCharacter->m_Pos;
				GameServer()->CreatePlayerSpawn(m_pCharacter->m_Pos, GameServer()->m_pController->GetMaskForPlayerWorldEvent(m_ClientID));
			}
			[[fallthrough]];
		case PAUSE_SPEC:
			if(g_Config.m_SvPauseMessages)
			{
				str_format(aBuf, sizeof(aBuf), (State > PAUSE_NONE) ? "'%s' speced" : "'%s' resumed", Server()->ClientName(m_ClientID));
				GameServer()->SendChat(-1, CGameContext::CHAT_ALL, aBuf);
			}
			break;
		}

		// Update state
		m_Paused = State;
		m_LastPause = Server()->Tick();

		// Sixup needs a teamchange
		protocol7::CNetMsg_Sv_Team Msg;
		Msg.m_ClientID = m_ClientID;
		Msg.m_CooldownTick = Server()->Tick();
		Msg.m_Silent = true;
		Msg.m_Team = m_Paused ? protocol7::TEAM_SPECTATORS : m_Team;

		GameServer()->Server()->SendPackMsg(&Msg, MSGFLAG_VITAL | MSGFLAG_NORECORD, m_ClientID);
	}

	return m_Paused;
}

int CPlayer::ForcePause(int Time)
{
	m_ForcePauseTime = Server()->Tick() + Server()->TickSpeed() * Time;

	if(g_Config.m_SvPauseMessages)
	{
		char aBuf[128];
		str_format(aBuf, sizeof(aBuf), "'%s' was force-paused for %ds", Server()->ClientName(m_ClientID), Time);
		GameServer()->SendChat(-1, CGameContext::CHAT_ALL, aBuf);
	}

	return Pause(PAUSE_SPEC, true);
}

int CPlayer::IsPaused()
{
	return m_ForcePauseTime ? m_ForcePauseTime : -1 * m_Paused;
}

bool CPlayer::IsPlaying()
{
	return m_pCharacter && m_pCharacter->IsAlive();
}

void CPlayer::SpectatePlayerName(const char *pName)
{
	if(!pName)
		return;

	for(int i = 0; i < MAX_CLIENTS; ++i)
	{
		if(i != m_ClientID && Server()->ClientIngame(i) && !str_comp(pName, Server()->ClientName(i)))
		{
			m_SpectatorID = i;
			return;
		}
	}
}

void CPlayer::ProcessScoreResult(CScorePlayerResult &Result)
{
	if(Result.m_Success) // SQL request was successful
	{
		switch(Result.m_MessageKind)
		{
		case CScorePlayerResult::DIRECT:
			for(auto &aMessage : Result.m_Data.m_aaMessages)
			{
				if(aMessage[0] == 0)
					break;
				GameServer()->SendChatTarget(m_ClientID, aMessage);
			}
			break;
		case CScorePlayerResult::ALL:
		{
			bool PrimaryMessage = true;
			for(auto &aMessage : Result.m_Data.m_aaMessages)
			{
				if(aMessage[0] == 0)
					break;

				if(GameServer()->ProcessSpamProtection(m_ClientID) && PrimaryMessage)
					break;

				GameServer()->SendChat(-1, CGameContext::CHAT_ALL, aMessage, -1);
				PrimaryMessage = false;
			}
			break;
		}
		case CScorePlayerResult::BROADCAST:
			if(Result.m_Data.m_aBroadcast[0] != 0)
				GameServer()->SendBroadcast(Result.m_Data.m_aBroadcast, -1);
			break;
		case CScorePlayerResult::MAP_VOTE:
			GameServer()->m_VoteType = CGameContext::VOTE_TYPE_OPTION;
			GameServer()->m_LastMapVote = time_get();

			char aCmd[256];
			str_format(aCmd, sizeof(aCmd),
				"sv_reset_file types/%s/flexreset.cfg; change_map \"%s\"",
				Result.m_Data.m_MapVote.m_aServer, Result.m_Data.m_MapVote.m_aMap);

			char aChatmsg[512];
			str_format(aChatmsg, sizeof(aChatmsg), "'%s' called vote to change server option '%s' (%s)",
				Server()->ClientName(m_ClientID), Result.m_Data.m_MapVote.m_aMap, "/map");

			GameServer()->CallVote(m_ClientID, Result.m_Data.m_MapVote.m_aMap, aCmd, "/map", aChatmsg);
			break;
		case CScorePlayerResult::PLAYER_INFO:
			GameServer()->Score()->PlayerData(m_ClientID)->Set(Result.m_Data.m_Info.m_Time, Result.m_Data.m_Info.m_aTimeCp);
			m_Score = Result.m_Data.m_Info.m_Time;
			Server()->ExpireServerInfo();
			int Birthday = Result.m_Data.m_Info.m_Birthday;
			if(Birthday != 0 && !m_BirthdayAnnounced)
			{
				char aBuf[512];
				str_format(aBuf, sizeof(aBuf),
					"Happy DDNet birthday to %s for finishing their first map %d year%s ago!",
					Server()->ClientName(m_ClientID), Birthday, Birthday > 1 ? "s" : "");
				GameServer()->SendChat(-1, CGameContext::CHAT_ALL, aBuf, m_ClientID);
				str_format(aBuf, sizeof(aBuf),
					"Happy DDNet birthday, %s!\nYou have finished your first map exactly %d year%s ago!",
					Server()->ClientName(m_ClientID), Birthday, Birthday > 1 ? "s" : "");
				GameServer()->SendBroadcast(aBuf, m_ClientID);
				m_BirthdayAnnounced = true;
			}
			GameServer()->SendRecord(m_ClientID);
			break;
		}
	}
}<|MERGE_RESOLUTION|>--- conflicted
+++ resolved
@@ -336,12 +336,8 @@
 
 	int SnappingClientVersion = GameServer()->GetClientVersion(SnappingClient);
 	int Latency = SnappingClient == SERVER_DEMO_CLIENT ? m_Latency.m_Min : GameServer()->m_apPlayers[SnappingClient]->m_aCurLatency[m_ClientID];
-<<<<<<< HEAD
 	int Score = m_Score;
-=======
-	int Score = absolute(m_Score) * -1;
-
->>>>>>> bf27dd6d
+
 	// send 0 if times of others are not shown
 	if(SnappingClient != m_ClientID && g_Config.m_SvHideScore)
 		Score = -1;
