/* (c) Magnus Auvinen. See licence.txt in the root of the distribution for more information. */
/* If you are missing that file, acquire a complete release at teeworlds.com.                */
#include <new>
<<<<<<< HEAD
//#include <stdio.h> //TODO:GFX check if linux still needs this
#include <engine/server.h>
#include <engine/server/server.h>
#include <engine/shared/config.h>
=======
#include <engine/shared/config.h>
#include "player.h"
>>>>>>> 7c67a133

#include "player.h"
#include "gamecontext.h"
#include <game/gamecore.h>
#include "gamemodes/DDRace.h"

MACRO_ALLOC_POOL_ID_IMPL(CPlayer, MAX_CLIENTS)

IServer *CPlayer::Server() const { return m_pGameServer->Server(); }
	
CPlayer::CPlayer(CGameContext *pGameServer, int CID, int Team)
{
	m_pGameServer = pGameServer;
	m_RespawnTick = Server()->Tick();
	m_DieTick = Server()->Tick();
	m_ScoreStartTick = Server()->Tick();
	Character = 0;
	m_Muted = 0;
	this->m_ClientID = CID;
	m_Team = GameServer()->m_pController->ClampTeam(Team);
	m_LastActionTick = Server()->Tick();

	m_PauseInfo.m_Respawn = false;
	
	GameServer()->Score()->PlayerData(CID)->Reset();
	
	m_Invisible = false;
	m_IsUsingDDRaceClient = false;
	m_ShowOthers = false;

	// Variable initialized:
	m_Last_Pause = 0;
}

CPlayer::~CPlayer()
{
	if(Character) Character->Destroy();
}

void CPlayer::Tick()
{
#ifdef CONF_DEBUG
	if(!g_Config.m_DbgDummies || m_ClientID < MAX_CLIENTS-g_Config.m_DbgDummies)
#endif
	if(!Server()->ClientIngame(m_ClientID))
		return;

	Server()->SetClientScore(m_ClientID, m_Score);

	if(m_Muted > 0) m_Muted--;
	// do latency stuff
	{
		IServer::CClientInfo Info;
		if(Server()->GetClientInfo(m_ClientID, &Info))
		{
			m_Latency.m_Accum += Info.m_Latency;
			m_Latency.m_AccumMax = max(m_Latency.m_AccumMax, Info.m_Latency);
			m_Latency.m_AccumMin = min(m_Latency.m_AccumMin, Info.m_Latency);
		}
		// each second
		if(Server()->Tick()%Server()->TickSpeed() == 0)
		{
			m_Latency.m_Avg = m_Latency.m_Accum/Server()->TickSpeed();
			m_Latency.m_Max = m_Latency.m_AccumMax;
			m_Latency.m_Min = m_Latency.m_AccumMin;
			m_Latency.m_Accum = 0;
			m_Latency.m_AccumMin = 1000;
			m_Latency.m_AccumMax = 0;
		}
	}
	
	if(!Character && m_DieTick+Server()->TickSpeed()*3 <= Server()->Tick())
		m_Spawning = true;

	if(Character)
	{
		if(Character->IsAlive())
		{
			m_ViewPos = Character->m_Pos;
		}
		else
		{
			Character->MarkDestroy();
			Character = 0;
		}
	}
	else if(m_Spawning && m_RespawnTick <= Server()->Tick())
		TryRespawn();
}

void CPlayer::Snap(int SnappingClient)
{
#ifdef CONF_DEBUG
	if(!g_Config.m_DbgDummies || m_ClientID < MAX_CLIENTS-g_Config.m_DbgDummies)
#endif
	if(!Server()->ClientIngame(m_ClientID))
		return;

	CNetObj_ClientInfo *pClientInfo = static_cast<CNetObj_ClientInfo *>(Server()->SnapNewItem(NETOBJTYPE_CLIENTINFO, m_ClientID, sizeof(CNetObj_ClientInfo)));
	if(!pClientInfo)
		return;

	StrToInts(&pClientInfo->m_Name0, 6, Server()->ClientName(m_ClientID));
	StrToInts(&pClientInfo->m_Skin0, 6, m_TeeInfos.m_SkinName);
	pClientInfo->m_UseCustomColor = m_TeeInfos.m_UseCustomColor;
	pClientInfo->m_ColorBody = m_TeeInfos.m_ColorBody;
	pClientInfo->m_ColorFeet = m_TeeInfos.m_ColorFeet;

	CNetObj_PlayerInfo *pPlayerInfo = static_cast<CNetObj_PlayerInfo *>(Server()->SnapNewItem(NETOBJTYPE_PLAYERINFO, m_ClientID, sizeof(CNetObj_PlayerInfo)));
	if(!pPlayerInfo)
		return;

	pPlayerInfo->m_Latency = m_Latency.m_Min;
	pPlayerInfo->m_LatencyFlux = m_Latency.m_Max-m_Latency.m_Min;
	pPlayerInfo->m_Local = 0;
	pPlayerInfo->m_ClientId = m_ClientID;
	if(m_ClientID == SnappingClient)
		pPlayerInfo->m_Local = 1;	
	
	// send 0 if times of others are not shown
	if(SnappingClient != m_ClientID && g_Config.m_SvHideScore)
		pPlayerInfo->m_Score = 0;
	else
		pPlayerInfo->m_Score = m_Score;
		
	pPlayerInfo->m_Team = m_Team;
}

void CPlayer::OnDisconnect()
{
	KillCharacter();

	if(Server()->ClientIngame(m_ClientID))
	{
		if(m_Muted > 0)
		{
			int Temp = m_Muted;
			m_Muted = 0;
			((CServer *)Server())->BanAdd(((CServer *)Server())->GetClientIP(m_ClientID), ((Temp/Server()->TickSpeed())+1), "Mute evasion");
			return;
		}
		char aBuf[512];
		str_format(aBuf, sizeof(aBuf),  "'%s' has left the game", Server()->ClientName(m_ClientID));
		GameServer()->SendChat(-1, CGameContext::CHAT_ALL, aBuf);
		str_format(aBuf, sizeof(aBuf), "leave player='%d:%s'", m_ClientID, Server()->ClientName(m_ClientID));
		GameServer()->Console()->Print(IConsole::OUTPUT_LEVEL_STANDARD, "game", aBuf);
	}
}

void CPlayer::OnPredictedInput(CNetObj_PlayerInput *NewInput)
{
	if(Character)
		Character->OnPredictedInput(NewInput);
}

void CPlayer::OnDirectInput(CNetObj_PlayerInput *NewInput)
{
	if(Character)
		Character->OnDirectInput(NewInput);

	if(!Character && m_Team != TEAM_SPECTATORS && (NewInput->m_Fire&1))
		m_Spawning = true;
	
	if(!Character && m_Team == TEAM_SPECTATORS)
		m_ViewPos = vec2(NewInput->m_TargetX, NewInput->m_TargetY);

	// check for activity
	if(NewInput->m_Direction || m_LatestActivity.m_TargetX != NewInput->m_TargetX ||
		m_LatestActivity.m_TargetY != NewInput->m_TargetY || NewInput->m_Jump ||
		NewInput->m_Fire&1 || NewInput->m_Hook)
	{
		m_LatestActivity.m_TargetX = NewInput->m_TargetX;
		m_LatestActivity.m_TargetY = NewInput->m_TargetY;
		m_LastActionTick = Server()->Tick();
	}
}

CCharacter *CPlayer::GetCharacter()
{
	if(Character && Character->IsAlive())
		return Character;
	return 0;
}

void CPlayer::KillCharacter(int Weapon)
{
	if(Character)
	{
		Character->Die(m_ClientID, Weapon);
		//delete Character;
		Character = 0;
	}
}

void CPlayer::Respawn()
{
	if(m_Team != TEAM_SPECTATORS)
		m_Spawning = true;
}

void CPlayer::SetTeam(int Team)
{
	// clamp the team
	Team = GameServer()->m_pController->ClampTeam(Team);
	if(m_Team == Team)
		return;
		
	char aBuf[512];
	str_format(aBuf, sizeof(aBuf), "'%s' joined the %s", Server()->ClientName(m_ClientID), GameServer()->m_pController->GetTeamName(Team));
	GameServer()->SendChat(-1, CGameContext::CHAT_ALL, aBuf); 
	
	KillCharacter();

	m_Team = Team;
	m_LastActionTick = Server()->Tick();
	// we got to wait 0.5 secs before respawning
	m_RespawnTick = Server()->Tick()+Server()->TickSpeed()/2;
	//str_format(aBuf, sizeof(aBuf), "team_join player='%d:%s' m_Team=%d", m_ClientID, Server()->ClientName(m_ClientID), m_Team);
	//GameServer()->Console()->Print(IConsole::OUTPUT_LEVEL_DEBUG, "game", aBuf);
	
	//GameServer()->m_pController->OnPlayerInfoChange(GameServer()->m_apPlayers[m_ClientID]);
}

void CPlayer::TryRespawn()
{
<<<<<<< HEAD
	if(m_PauseInfo.m_Respawn)
=======
	vec2 SpawnPos = vec2(100.0f, -60.0f);
	
	if(!GameServer()->m_pController->CanSpawn(this, &SpawnPos))
		return;

	// check if the position is occupado
	CEntity *apEnts[2] = {0};
	int NumEnts = GameServer()->m_World.FindEntities(SpawnPos, 64, apEnts, 2, CGameWorld::ENTTYPE_CHARACTER);
	
	if(NumEnts == 0)
>>>>>>> 7c67a133
	{
		Character = new(m_ClientID) CCharacter(&GameServer()->m_World);
		Character->Spawn(this, m_PauseInfo.m_Core.m_Pos);
		GameServer()->CreatePlayerSpawn(m_PauseInfo.m_Core.m_Pos);
		LoadCharacter();
	}
	else
	{
		vec2 SpawnPos = vec2(100.0f, -60.0f);
		if(!GameServer()->m_pController->CanSpawn(this, &SpawnPos))
			return;

		// check if the position is occupado
		CEntity *apEnts[2] = {0};
		int NumEnts = GameServer()->m_World.FindEntities(SpawnPos, 64, apEnts, 2, NETOBJTYPE_CHARACTER);
		if(NumEnts < 3)
		{
			m_Spawning = false;
			Character = new(m_ClientID) CCharacter(&GameServer()->m_World);
			Character->Spawn(this, SpawnPos);
			GameServer()->CreatePlayerSpawn(SpawnPos);
		} 
	}
}

void CPlayer::LoadCharacter()
{
	Character->m_Core = m_PauseInfo.m_Core;
	if(g_Config.m_SvPauseTime)
		Character->m_StartTime = Server()->Tick() - (m_PauseInfo.m_PauseTime - m_PauseInfo.m_StartTime);
	else
		Character->m_StartTime = m_PauseInfo.m_StartTime;
	Character->m_DDRaceState = m_PauseInfo.m_DDRaceState;
	Character->m_RefreshTime = Server()->Tick();
	for(int i = 0; i < NUM_WEAPONS; ++i)
	{
		if(m_PauseInfo.m_aHasWeapon[i])
		{
			if(!m_PauseInfo.m_FreezeTime)
				Character->GiveWeapon(i, -1);
			else
				Character->GiveWeapon(i, 0);
		}
	}
	Character->m_FreezeTime = m_PauseInfo.m_FreezeTime;
	Character->m_Doored = m_PauseInfo.m_Doored;
	Character->m_OldPos = m_PauseInfo.m_OldPos;
	Character->m_OlderPos = m_PauseInfo.m_OlderPos;
	Character->m_LastAction = m_PauseInfo.m_LastAction;
	Character->m_Jumped = m_PauseInfo.m_Jumped;
	Character->m_Health = m_PauseInfo.m_Health;
	Character->m_Armor = m_PauseInfo.m_Armor;
	Character->m_PlayerState = m_PauseInfo.m_PlayerState;
	Character->m_LastMove = m_PauseInfo.m_LastMove;
	Character->m_PrevPos = m_PauseInfo.m_PrevPos;
	Character->m_ActiveWeapon = m_PauseInfo.m_ActiveWeapon;
	Character->m_LastWeapon = m_PauseInfo.m_LastWeapon;
	Character->m_HammerType = m_PauseInfo.m_HammerType;
	Character->m_Super = m_PauseInfo.m_Super;
	Character->m_DeepFreeze = m_PauseInfo.m_DeepFreeze;
	Character->m_EndlessHook = m_PauseInfo.m_EndlessHook;
	CGameControllerDDRace* Controller = (CGameControllerDDRace*)GameServer()->m_pController;
	Controller->m_Teams.m_Core.Team(GetCID(), m_PauseInfo.m_Team);
	m_PauseInfo.m_Respawn = false;
	m_InfoSaved = false;
}

void CPlayer::SaveCharacter()
{
	m_PauseInfo.m_Core = Character->m_Core;
	m_PauseInfo.m_StartTime = Character->m_StartTime;
	m_PauseInfo.m_DDRaceState = Character->m_DDRaceState;
	for(int i = 0; i < WEAPON_NINJA; ++i)
	{
		m_PauseInfo.m_aHasWeapon[i] = Character->m_aWeapons[i].m_Got;
	}
	m_PauseInfo.m_FreezeTime=Character->m_FreezeTime;
	m_PauseInfo.m_Doored = Character->m_Doored;
	m_PauseInfo.m_OldPos = Character->m_OldPos;
	m_PauseInfo.m_OlderPos = Character->m_OlderPos;
	m_PauseInfo.m_LastAction = Character->m_LastAction;
	m_PauseInfo.m_Jumped = Character->m_Jumped;
	m_PauseInfo.m_Health = Character->m_Health;
	m_PauseInfo.m_Armor = Character->m_Armor;
	m_PauseInfo.m_PlayerState = Character->m_PlayerState;
	m_PauseInfo.m_LastMove = Character->m_LastMove;
	m_PauseInfo.m_PrevPos = Character->m_PrevPos;
	m_PauseInfo.m_ActiveWeapon = Character->m_ActiveWeapon;
	m_PauseInfo.m_LastWeapon = Character->m_LastWeapon;
	m_PauseInfo.m_HammerType = Character->m_HammerType;
	m_PauseInfo.m_Super = Character->m_Super;
	m_PauseInfo.m_DeepFreeze = Character->m_DeepFreeze;
	m_PauseInfo.m_EndlessHook = Character->m_EndlessHook;
	CGameControllerDDRace* Controller = (CGameControllerDDRace*)GameServer()->m_pController;
	m_PauseInfo.m_Team = Controller->m_Teams.m_Core.Team(GetCID());
	m_PauseInfo.m_PauseTime = Server()->Tick();
	//m_PauseInfo.m_RefreshTime = Character->m_RefreshTime;
}<|MERGE_RESOLUTION|>--- conflicted
+++ resolved
@@ -1,16 +1,9 @@
 /* (c) Magnus Auvinen. See licence.txt in the root of the distribution for more information. */
 /* If you are missing that file, acquire a complete release at teeworlds.com.                */
 #include <new>
-<<<<<<< HEAD
-//#include <stdio.h> //TODO:GFX check if linux still needs this
+#include <engine/shared/config.h>
 #include <engine/server.h>
 #include <engine/server/server.h>
-#include <engine/shared/config.h>
-=======
-#include <engine/shared/config.h>
-#include "player.h"
->>>>>>> 7c67a133
-
 #include "player.h"
 #include "gamecontext.h"
 #include <game/gamecore.h>
@@ -235,20 +228,7 @@
 
 void CPlayer::TryRespawn()
 {
-<<<<<<< HEAD
 	if(m_PauseInfo.m_Respawn)
-=======
-	vec2 SpawnPos = vec2(100.0f, -60.0f);
-	
-	if(!GameServer()->m_pController->CanSpawn(this, &SpawnPos))
-		return;
-
-	// check if the position is occupado
-	CEntity *apEnts[2] = {0};
-	int NumEnts = GameServer()->m_World.FindEntities(SpawnPos, 64, apEnts, 2, CGameWorld::ENTTYPE_CHARACTER);
-	
-	if(NumEnts == 0)
->>>>>>> 7c67a133
 	{
 		Character = new(m_ClientID) CCharacter(&GameServer()->m_World);
 		Character->Spawn(this, m_PauseInfo.m_Core.m_Pos);
@@ -263,7 +243,7 @@
 
 		// check if the position is occupado
 		CEntity *apEnts[2] = {0};
-		int NumEnts = GameServer()->m_World.FindEntities(SpawnPos, 64, apEnts, 2, NETOBJTYPE_CHARACTER);
+		int NumEnts = GameServer()->m_World.FindEntities(SpawnPos, 64, apEnts, 2, CGameWorld::ENTTYPE_CHARACTER);
 		if(NumEnts < 3)
 		{
 			m_Spawning = false;
