--- conflicted
+++ resolved
@@ -897,22 +897,13 @@
 			
 			str_format(aChatmsg, sizeof(aChatmsg), "'%s' called for vote to kick '%s' (%s)", Server()->ClientName(ClientId), Server()->ClientName(KickId), pReason);
 			str_format(aDesc, sizeof(aDesc), "Kick '%s'", Server()->ClientName(KickId));
-<<<<<<< HEAD
 			if(!g_Config.m_SvVoteKickBantime)
-				str_format(aCmd, sizeof(aCmd), "kick %d \"Kicked by vote\"", KickId);
-=======
-			if (!g_Config.m_SvVoteKickBantime)
 				str_format(aCmd, sizeof(aCmd), "kick %d Kicked by vote", KickId);
->>>>>>> 0edad8e6
 			else
 			{
 				char aBuf[64] = {0};
 				Server()->GetClientIP(KickId, aBuf, sizeof(aBuf));
-<<<<<<< HEAD
-				str_format(aCmd, sizeof(aCmd), "ban %s %d \"Banned by vote\"", aBuf, g_Config.m_SvVoteKickBantime*60);
-=======
 				str_format(aCmd, sizeof(aCmd), "ban %s %d Banned by vote", aBuf, g_Config.m_SvVoteKickBantime);
->>>>>>> 0edad8e6
 			}
 			m_apPlayers[ClientId]->m_Last_KickVote = time_get();
 			m_VoteKick = true;
