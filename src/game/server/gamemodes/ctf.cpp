// copyright (c) 2007 magnus auvinen, see licence.txt for more info
#include <game/mapitems.h>
#include <game/server/entities/character.h>
#include <game/server/player.h>
#include <game/server/gamecontext.h>
#include "ctf.h"

CGameControllerCTF::CGameControllerCTF(class CGameContext *pGameServer)
: IGameController(pGameServer)
{
	m_apFlags[0] = 0;
	m_apFlags[1] = 0;
	m_pGameType = "CTF";
	m_GameFlags = GAMEFLAG_TEAMS|GAMEFLAG_FLAGS;
}

bool CGameControllerCTF::OnEntity(int Index, vec2 Pos)
{
	if(IGameController::OnEntity(Index, Pos))
		return true;
	
	int Team = -1;
	if(Index == ENTITY_FLAGSTAND_RED) Team = 0;
	if(Index == ENTITY_FLAGSTAND_BLUE) Team = 1;
	if(Team == -1)
		return false;
		
	CFlag *F = new CFlag(&GameServer()->m_World, Team);
	F->m_StandPos = Pos;
	F->m_Pos = Pos;
	m_apFlags[Team] = F;
	GameServer()->m_World.InsertEntity(F);
	return true;
}

int CGameControllerCTF::OnCharacterDeath(class CCharacter *pVictim, class CPlayer *pKiller, int WeaponID)
{
	IGameController::OnCharacterDeath(pVictim, pKiller, WeaponID);
	int HadFlag = 0;
	
	// drop flags
	for(int i = 0; i < 2; i++)
	{
		CFlag *F = m_apFlags[i];
		if(F && pKiller && pKiller->GetCharacter() && F->m_pCarryingCharacter == pKiller->GetCharacter())
			HadFlag |= 2;
		if(F && F->m_pCarryingCharacter == pVictim)
		{
			GameServer()->CreateSoundGlobal(SOUND_CTF_DROP);
			F->m_DropTick = Server()->Tick();
			F->m_pCarryingCharacter = 0;
			F->m_Vel = vec2(0,0);
			
			if(pKiller && pKiller->GetTeam() != pVictim->GetPlayer()->GetTeam())
				pKiller->m_Score++;
				
			HadFlag |= 1;
		}
	}
	
	return HadFlag;
}

bool CGameControllerCTF::CanBeMovedOnBalance(int Cid)
{
	CCharacter* Character = GameServer()->m_apPlayers[Cid]->GetCharacter();
	if(Character)
	{
		for(int fi = 0; fi < 2; fi++)
		{
			CFlag *F = m_apFlags[fi];
			if(F->m_pCarryingCharacter == Character)
				return false;
		}
	}
	return true;
}

void CGameControllerCTF::Tick()
{
	IGameController::Tick();

	DoTeamScoreWincheck();
	
	for(int fi = 0; fi < 2; fi++)
	{
		CFlag *F = m_apFlags[fi];
		
		if(!F)
			continue;
		
		// flag hits death-tile, reset it
		if(GameServer()->Collision()->GetCollisionAt(F->m_Pos.x, F->m_Pos.y)&CCollision::COLFLAG_DEATH)
		{
			GameServer()->CreateSoundGlobal(SOUND_CTF_RETURN);
			F->Reset();
			continue;
		}
		
		//
		if(F->m_pCarryingCharacter)
		{
			// update flag position
			F->m_Pos = F->m_pCarryingCharacter->m_Pos;
			
			if(m_apFlags[fi^1] && m_apFlags[fi^1]->m_AtStand)
			{
				if(distance(F->m_Pos, m_apFlags[fi^1]->m_Pos) < CFlag::ms_PhysSize + CCharacter::ms_PhysSize)
				{
					// CAPTURE! \o/
					m_aTeamscore[fi^1] += 100;
					F->m_pCarryingCharacter->GetPlayer()->m_Score += 5;

					dbg_msg("game", "flag_capture player='%d:%s'",
						F->m_pCarryingCharacter->GetPlayer()->GetCID(),
						Server()->ClientName(F->m_pCarryingCharacter->GetPlayer()->GetCID()));

					char Buf[512];
					float CaptureTime = (Server()->Tick() - F->m_GrabTick)/(float)Server()->TickSpeed();
					if(CaptureTime <= 60)
					{
						str_format(Buf, sizeof(Buf), "The %s flag was captured by %s (%d.%s%d seconds)", fi ? "blue" : "red", Server()->ClientName(F->m_pCarryingCharacter->GetPlayer()->GetCID()), (int)CaptureTime%60, ((int)(CaptureTime*100)%100)<10?"0":"", (int)(CaptureTime*100)%100);
					}
					else
					{
						str_format(Buf, sizeof(Buf), "The %s flag was captured by %s", fi ? "blue" : "red", Server()->ClientName(F->m_pCarryingCharacter->GetPlayer()->GetCID()));
					}
					GameServer()->SendChat(-1, -2, Buf);
					for(int i = 0; i < 2; i++)
						m_apFlags[i]->Reset();
					
					GameServer()->CreateSoundGlobal(SOUND_CTF_CAPTURE);
				}
			}
		}
		else
		{
			CCharacter *apCloseCCharacters[MAX_CLIENTS];
<<<<<<< HEAD
			int Num = GameServer()->m_World.FindEntities(F->m_Pos, 32.0f-(float)g_CharPhysSize, (CEntity**)apCloseCCharacters, MAX_CLIENTS, NETOBJTYPE_CHARACTER);
=======
			int Num = GameServer()->m_World.FindEntities(F->m_Pos, CFlag::ms_PhysSize, (CEntity**)apCloseCCharacters, MAX_CLIENTS, NETOBJTYPE_CHARACTER);
>>>>>>> 55117065
			for(int i = 0; i < Num; i++)
			{
				if(!apCloseCCharacters[i]->IsAlive() || apCloseCCharacters[i]->GetPlayer()->GetTeam() == -1 || GameServer()->Collision()->IntersectLine(F->m_Pos, apCloseCCharacters[i]->m_Pos, NULL, NULL))
					continue;
				
				if(apCloseCCharacters[i]->GetPlayer()->GetTeam() == F->m_Team)
				{
					// return the flag
					if(!F->m_AtStand)
					{
						CCharacter *pChr = apCloseCCharacters[i];
						pChr->GetPlayer()->m_Score += 1;

						dbg_msg("game", "flag_return player='%d:%s'",
							pChr->GetPlayer()->GetCID(),
							Server()->ClientName(pChr->GetPlayer()->GetCID()));

						GameServer()->CreateSoundGlobal(SOUND_CTF_RETURN);
						F->Reset();
					}
				}
				else
				{
					// take the flag
					if(F->m_AtStand)
					{
						m_aTeamscore[fi^1]++;
						F->m_GrabTick = Server()->Tick();
					}
					
					F->m_AtStand = 0;
					F->m_pCarryingCharacter = apCloseCCharacters[i];
					F->m_pCarryingCharacter->GetPlayer()->m_Score += 1;

					dbg_msg("game", "flag_grab player='%d:%s'",
						F->m_pCarryingCharacter->GetPlayer()->GetCID(),
						Server()->ClientName(F->m_pCarryingCharacter->GetPlayer()->GetCID()));
					
					for(int c = 0; c < MAX_CLIENTS; c++)
					{
						if(!GameServer()->m_apPlayers[c])
							continue;
							
						if(GameServer()->m_apPlayers[c]->GetTeam() == fi)
							GameServer()->CreateSoundGlobal(SOUND_CTF_GRAB_EN, GameServer()->m_apPlayers[c]->GetCID());
						else
							GameServer()->CreateSoundGlobal(SOUND_CTF_GRAB_PL, GameServer()->m_apPlayers[c]->GetCID());
					}
					break;
				}
			}
			
			if(!F->m_pCarryingCharacter && !F->m_AtStand)
			{
				if(Server()->Tick() > F->m_DropTick + Server()->TickSpeed()*30)
				{
					GameServer()->CreateSoundGlobal(SOUND_CTF_RETURN);
					F->Reset();
				}
				else
				{
					F->m_Vel.y += GameServer()->m_World.m_Core.m_Tuning.m_Gravity;
					GameServer()->Collision()->MoveBox(&F->m_Pos, &F->m_Vel, vec2(F->ms_PhysSize, F->ms_PhysSize), 0.5f);
				}
			}
		}
	}
}

// Flag
CFlag::CFlag(CGameWorld *pGameWorld, int Team)
: CEntity(pGameWorld, NETOBJTYPE_FLAG)
{
	m_Team = Team;
	m_ProximityRadius = ms_PhysSize;
	m_pCarryingCharacter = 0x0;
	m_GrabTick = 0;
	
	Reset();
}

void CFlag::Reset()
{
	m_pCarryingCharacter = 0x0;
	m_AtStand = 1;
	m_Pos = m_StandPos;
	m_Vel = vec2(0,0);
	m_GrabTick = 0;
}

void CFlag::Snap(int SnappingClient)
{
	CNetObj_Flag *pFlag = (CNetObj_Flag *)Server()->SnapNewItem(NETOBJTYPE_FLAG, m_Team, sizeof(CNetObj_Flag));
	pFlag->m_X = (int)m_Pos.x;
	pFlag->m_Y = (int)m_Pos.y;
	pFlag->m_Team = m_Team;
	pFlag->m_CarriedBy = -1;
	
	if(m_AtStand)
		pFlag->m_CarriedBy = -2;
	else if(m_pCarryingCharacter && m_pCarryingCharacter->GetPlayer())
		pFlag->m_CarriedBy = m_pCarryingCharacter->GetPlayer()->GetCID();
}<|MERGE_RESOLUTION|>--- conflicted
+++ resolved
@@ -136,11 +136,7 @@
 		else
 		{
 			CCharacter *apCloseCCharacters[MAX_CLIENTS];
-<<<<<<< HEAD
-			int Num = GameServer()->m_World.FindEntities(F->m_Pos, 32.0f-(float)g_CharPhysSize, (CEntity**)apCloseCCharacters, MAX_CLIENTS, NETOBJTYPE_CHARACTER);
-=======
 			int Num = GameServer()->m_World.FindEntities(F->m_Pos, CFlag::ms_PhysSize, (CEntity**)apCloseCCharacters, MAX_CLIENTS, NETOBJTYPE_CHARACTER);
->>>>>>> 55117065
 			for(int i = 0; i < Num; i++)
 			{
 				if(!apCloseCCharacters[i]->IsAlive() || apCloseCCharacters[i]->GetPlayer()->GetTeam() == -1 || GameServer()->Collision()->IntersectLine(F->m_Pos, apCloseCCharacters[i]->m_Pos, NULL, NULL))
