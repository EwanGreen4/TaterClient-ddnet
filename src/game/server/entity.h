--- conflicted
+++ resolved
@@ -66,13 +66,9 @@
 protected:
 	bool m_MarkedForDestroy;
 	int m_Id;
-<<<<<<< HEAD
-	int m_Objtype;
+	int m_ObjType;
 	int m_Number;
 	int m_Layer;
-=======
-	int m_ObjType;
->>>>>>> 7c67a133
 public:
 	CEntity(CGameWorld *pGameWorld, int Objtype);
 	virtual ~CEntity();
