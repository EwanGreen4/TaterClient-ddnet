// copyright (c) 2007 magnus auvinen, see licence.txt for more info

#include <base/system.h>

#include <engine/shared/datafile.h>
#include <engine/shared/config.h>
#include <engine/shared/engine.h>
#include <engine/client.h>
#include <engine/console.h>
#include <engine/graphics.h>
#include <engine/textrender.h>
#include <engine/input.h>
#include <engine/keys.h>
#include <engine/storage.h>

#include <game/client/ui.h>
#include <game/gamecore.h>
#include <game/client/render.h>

#include "ed_editor.h"
#include <game/client/lineinput.h>

#include <game/localization.h>

int CEditor::ms_CheckerTexture;
int CEditor::ms_BackgroundTexture;
int CEditor::ms_CursorTexture;
int CEditor::ms_EntitiesTexture;
const void* CEditor::ms_pUiGotContext;

enum
{
	BUTTON_CONTEXT=1,
};

CEditorImage::~CEditorImage()
{
	m_pEditor->Graphics()->UnloadTexture(m_TexId);
}

CLayerGroup::CLayerGroup()
{
	m_pName = "";
	m_Visible = true;
	m_GameGroup = false;
	m_OffsetX = 0;
	m_OffsetY = 0;
	m_ParallaxX = 100;
	m_ParallaxY = 100;

	m_UseClipping = 0;
	m_ClipX = 0;
	m_ClipY = 0;
	m_ClipW = 0;
	m_ClipH = 0;
}

CLayerGroup::~CLayerGroup()
{
	Clear();
}

void CLayerGroup::Convert(CUIRect *pRect)
{
	pRect->x += m_OffsetX;
	pRect->y += m_OffsetY;
}

void CLayerGroup::Mapping(float *pPoints)
{
	m_pMap->m_pEditor->RenderTools()->MapscreenToWorld(
		m_pMap->m_pEditor->m_WorldOffsetX, m_pMap->m_pEditor->m_WorldOffsetY,
		m_ParallaxX/100.0f, m_ParallaxY/100.0f,
		m_OffsetX, m_OffsetY,
		m_pMap->m_pEditor->Graphics()->ScreenAspect(), m_pMap->m_pEditor->m_WorldZoom, pPoints);

	pPoints[0] += m_pMap->m_pEditor->m_EditorOffsetX;
	pPoints[1] += m_pMap->m_pEditor->m_EditorOffsetY;
	pPoints[2] += m_pMap->m_pEditor->m_EditorOffsetX;
	pPoints[3] += m_pMap->m_pEditor->m_EditorOffsetY;
}

void CLayerGroup::MapScreen()
{
	float aPoints[4];
	Mapping(aPoints);
	m_pMap->m_pEditor->Graphics()->MapScreen(aPoints[0], aPoints[1], aPoints[2], aPoints[3]);
}

void CLayerGroup::Render()
{
	MapScreen();
	IGraphics *pGraphics = m_pMap->m_pEditor->Graphics();

	if(m_UseClipping)
	{
		float aPoints[4];
		m_pMap->m_pGameGroup->Mapping(aPoints);
		float x0 = (m_ClipX - aPoints[0]) / (aPoints[2]-aPoints[0]);
		float y0 = (m_ClipY - aPoints[1]) / (aPoints[3]-aPoints[1]);
		float x1 = ((m_ClipX+m_ClipW) - aPoints[0]) / (aPoints[2]-aPoints[0]);
		float y1 = ((m_ClipY+m_ClipH) - aPoints[1]) / (aPoints[3]-aPoints[1]);

		pGraphics->ClipEnable((int)(x0*pGraphics->ScreenWidth()), (int)(y0*pGraphics->ScreenHeight()),
			(int)((x1-x0)*pGraphics->ScreenWidth()), (int)((y1-y0)*pGraphics->ScreenHeight()));
	}

	for(int i = 0; i < m_lLayers.size(); i++)
	{
		if(m_lLayers[i]->m_Visible && m_lLayers[i] != m_pMap->m_pGameLayer)
		{
			if(m_pMap->m_pEditor->m_ShowDetail || !(m_lLayers[i]->m_Flags&LAYERFLAG_DETAIL))
				m_lLayers[i]->Render();
		}
	}

	pGraphics->ClipDisable();
}

void CLayerGroup::DeleteLayer(int Index)
{
	if(Index < 0 || Index >= m_lLayers.size()) return;
	delete m_lLayers[Index];
	m_lLayers.remove_index(Index);
}

void CLayerGroup::GetSize(float *w, float *h)
{
	*w = 0; *h = 0;
	for(int i = 0; i < m_lLayers.size(); i++)
	{
		float lw, lh;
		m_lLayers[i]->GetSize(&lw, &lh);
		*w = max(*w, lw);
		*h = max(*h, lh);
	}
}


int CLayerGroup::SwapLayers(int Index0, int Index1)
{
	if(Index0 < 0 || Index0 >= m_lLayers.size()) return Index0;
	if(Index1 < 0 || Index1 >= m_lLayers.size()) return Index0;
	if(Index0 == Index1) return Index0;
	swap(m_lLayers[Index0], m_lLayers[Index1]);
	return Index1;
}

void CEditorImage::AnalyseTileFlags()
{
	mem_zero(m_aTileFlags, sizeof(m_aTileFlags));

	int tw = m_Width/16; // tilesizes
	int th = m_Height/16;
	if ( tw == th )
    {
		unsigned char *pPixelData = (unsigned char *)m_pData;

		int TileId = 0;
		for(int ty = 0; ty < 16; ty++)
			for(int tx = 0; tx < 16; tx++, TileId++)
			{
				bool Opaque = true;
				for(int x = 0; x < tw; x++)
					for(int y = 0; y < th; y++)
					{
						int p = (ty*tw+y)*m_Width + tx*tw+x;
						if(pPixelData[p*4+3] < 250)
						{
							Opaque = false;
							break;
						}
					}

				if(Opaque)
					m_aTileFlags[TileId] |= TILEFLAG_OPAQUE;
			}
	}

}

/********************************************************
 OTHER
*********************************************************/

// copied from gc_menu.cpp, should be more generalized
//extern int ui_do_edit_box(void *id, const CUIRect *rect, char *str, int str_size, float font_size, bool hidden=false);

int CEditor::DoEditBox(void *pID, const CUIRect *pRect, char *pStr, unsigned StrSize, float FontSize, bool Hidden)
{
    int Inside = UI()->MouseInside(pRect);
	int ReturnValue = 0;
	static int s_AtIndex = 0;

	if(UI()->LastActiveItem() == pID)
	{
		int Len = str_length(pStr);

		if(Inside && UI()->MouseButton(0))
		{
			int MxRel = (int)(UI()->MouseX() - pRect->x);

			for (int i = 1; i <= Len; i++)
			{
				if (TextRender()->TextWidth(0, FontSize, pStr, i) + 10 > MxRel)
				{
					s_AtIndex = i - 1;
					break;
				}

				if (i == Len)
					s_AtIndex = Len;
			}
		}

		for(int i = 0; i < Input()->NumEvents(); i++)
		{
			Len = str_length(pStr);
			CLineInput::Manipulate(Input()->GetEvent(i), pStr, StrSize, &Len, &s_AtIndex);
		}
	}

	bool JustGotActive = false;

	if(UI()->ActiveItem() == pID)
	{
		if(!UI()->MouseButton(0))
			UI()->SetActiveItem(0);
	}
	else if(UI()->HotItem() == pID)
	{
		if(UI()->MouseButton(0))
		{
			if (UI()->LastActiveItem() != pID)
				JustGotActive = true;
			UI()->SetActiveItem(pID);
		}
	}

	if(Inside)
		UI()->SetHotItem(pID);

	CUIRect Textbox = *pRect;
	RenderTools()->DrawUIRect(&Textbox, vec4(1,1,1,0.5f), CUI::CORNER_ALL, 3.0f);
	Textbox.VMargin(3.0f, &Textbox);

	const char *pDisplayStr = pStr;
	char aStars[128];

	if(Hidden)
	{
		unsigned s = str_length(pStr);
		if(s >= sizeof(aStars))
			s = sizeof(aStars)-1;
		for(unsigned int i = 0; i < s; ++i)
			aStars[i] = '*';
		aStars[s] = 0;
		pDisplayStr = aStars;
	}

	UI()->DoLabel(&Textbox, pDisplayStr, FontSize, -1);
	
	//TODO: make it blink
	if(UI()->LastActiveItem() == pID && !JustGotActive)
	{
		float w = TextRender()->TextWidth(0, FontSize, pDisplayStr, s_AtIndex);
		Textbox = *pRect;
		Textbox.VSplitLeft(2.0f, 0, &Textbox);
		Textbox.x += w*UI()->Scale();
		Textbox.y -= FontSize/10.f;
		
		UI()->DoLabel(&Textbox, "|", FontSize*1.1f, -1);
	}

	return ReturnValue;
}

vec4 CEditor::ButtonColorMul(const void *pId)
{
	if(UI()->ActiveItem() == pId)
		return vec4(1,1,1,0.5f);
	else if(UI()->HotItem() == pId)
		return vec4(1,1,1,1.5f);
	return vec4(1,1,1,1);
}

float CEditor::UiDoScrollbarV(const void *pId, const CUIRect *pRect, float Current)
{
	CUIRect Handle;
	static float s_OffsetY;
	pRect->HSplitTop(33, &Handle, 0);

	Handle.y += (pRect->h-Handle.h)*Current;

	// logic
    float Ret = Current;
    int Inside = UI()->MouseInside(&Handle);

	if(UI()->ActiveItem() == pId)
	{
		if(!UI()->MouseButton(0))
			UI()->SetActiveItem(0);

		float Min = pRect->y;
		float Max = pRect->h-Handle.h;
		float Cur = UI()->MouseY()-s_OffsetY;
		Ret = (Cur-Min)/Max;
		if(Ret < 0.0f) Ret = 0.0f;
		if(Ret > 1.0f) Ret = 1.0f;
	}
	else if(UI()->HotItem() == pId)
	{
		if(UI()->MouseButton(0))
		{
			UI()->SetActiveItem(pId);
			s_OffsetY = UI()->MouseY()-Handle.y;
		}
	}

	if(Inside)
		UI()->SetHotItem(pId);

	// render
	CUIRect Rail;
	pRect->VMargin(5.0f, &Rail);
	RenderTools()->DrawUIRect(&Rail, vec4(1,1,1,0.25f), 0, 0.0f);

	CUIRect Slider = Handle;
	Slider.w = Rail.x-Slider.x;
	RenderTools()->DrawUIRect(&Slider, vec4(1,1,1,0.25f), CUI::CORNER_L, 2.5f);
	Slider.x = Rail.x+Rail.w;
	RenderTools()->DrawUIRect(&Slider, vec4(1,1,1,0.25f), CUI::CORNER_R, 2.5f);

	Slider = Handle;
	Slider.Margin(5.0f, &Slider);
	RenderTools()->DrawUIRect(&Slider, vec4(1,1,1,0.25f)*ButtonColorMul(pId), CUI::CORNER_ALL, 2.5f);

    return Ret;
}

vec4 CEditor::GetButtonColor(const void *pId, int Checked)
{
	if(Checked < 0)
		return vec4(0,0,0,0.5f);

	if(Checked > 0)
	{
		if(UI()->HotItem() == pId)
			return vec4(1,0,0,0.75f);
		return vec4(1,0,0,0.5f);
	}

	if(UI()->HotItem() == pId)
		return vec4(1,1,1,0.75f);
	return vec4(1,1,1,0.5f);
}

int CEditor::DoButton_Editor_Common(const void *pID, const char *pText, int Checked, const CUIRect *pRect, int Flags, const char *pToolTip)
{
	if(UI()->MouseInside(pRect))
	{
		if(Flags&BUTTON_CONTEXT)
			ms_pUiGotContext = pID;
		if(m_pTooltip)
			m_pTooltip = pToolTip;
	}

	if(UI()->HotItem() == pID && pToolTip)
		m_pTooltip = (const char *)pToolTip;

	return UI()->DoButtonLogic(pID, pText, Checked, pRect);

	// Draw here
	//return UI()->DoButton(id, text, checked, r, draw_func, 0);
}


int CEditor::DoButton_Editor(const void *pID, const char *pText, int Checked, const CUIRect *pRect, int Flags, const char *pToolTip)
{
	RenderTools()->DrawUIRect(pRect, GetButtonColor(pID, Checked), CUI::CORNER_ALL, 3.0f);
    CUIRect NewRect = *pRect;
    NewRect.y += NewRect.h/2.0f-7.0f;
    UI()->DoLabel(&NewRect, pText, 10, 0, -1);
	return DoButton_Editor_Common(pID, pText, Checked, pRect, Flags, pToolTip);
}

int CEditor::DoButton_File(const void *pID, const char *pText, int Checked, const CUIRect *pRect, int Flags, const char *pToolTip)
{
	if(UI()->HotItem() == pID)
		RenderTools()->DrawUIRect(pRect, GetButtonColor(pID, Checked), CUI::CORNER_ALL, 3.0f);

	CUIRect t = *pRect;
	t.VMargin(5.0f, &t);
	UI()->DoLabel(&t, pText, 10, -1, -1);
	return DoButton_Editor_Common(pID, pText, Checked, pRect, Flags, pToolTip);
}

int CEditor::DoButton_Menu(const void *pID, const char *pText, int Checked, const CUIRect *pRect, int Flags, const char *pToolTip)
{
	CUIRect r = *pRect;
    RenderTools()->DrawUIRect(&r, vec4(0.5f, 0.5f, 0.5f, 1.0f), CUI::CORNER_T, 3.0f);

	r = *pRect;
	r.VMargin(5.0f, &r);
	UI()->DoLabel(&r, pText, 10, -1, -1);
	return DoButton_Editor_Common(pID, pText, Checked, pRect, Flags, pToolTip);
}

int CEditor::DoButton_MenuItem(const void *pID, const char *pText, int Checked, const CUIRect *pRect, int Flags, const char *pToolTip)
{
	if(UI()->HotItem() == pID || Checked)
		RenderTools()->DrawUIRect(pRect, GetButtonColor(pID, Checked), CUI::CORNER_ALL, 3.0f);

	CUIRect t = *pRect;
	t.VMargin(5.0f, &t);
	UI()->DoLabel(&t, pText, 10, -1, -1);
	return DoButton_Editor_Common(pID, pText, Checked, pRect, 0, 0);
}

int CEditor::DoButton_Tab(const void *pID, const char *pText, int Checked, const CUIRect *pRect, int Flags, const char *pToolTip)
{
	RenderTools()->DrawUIRect(pRect, GetButtonColor(pID, Checked), CUI::CORNER_T, 5.0f);
    CUIRect NewRect = *pRect;
    NewRect.y += NewRect.h/2.0f-7.0f;
    UI()->DoLabel(&NewRect, pText, 10, 0, -1);
	return DoButton_Editor_Common(pID, pText, Checked, pRect, Flags, pToolTip);
}

int CEditor::DoButton_Ex(const void *pID, const char *pText, int Checked, const CUIRect *pRect, int Flags, const char *pToolTip, int Corners)
{
	RenderTools()->DrawUIRect(pRect, GetButtonColor(pID, Checked), Corners, 3.0f);
    CUIRect NewRect = *pRect;
    NewRect.y += NewRect.h/2.0f-7.0f;
    UI()->DoLabel(&NewRect, pText, 10, 0, -1);
	return DoButton_Editor_Common(pID, pText, Checked, pRect, Flags, pToolTip);
}

int CEditor::DoButton_ButtonInc(const void *pID, const char *pText, int Checked, const CUIRect *pRect, int Flags, const char *pToolTip)
{
	RenderTools()->DrawUIRect(pRect, GetButtonColor(pID, Checked), CUI::CORNER_R, 3.0f);
	UI()->DoLabel(pRect, pText?pText:"+", 10, 0, -1);
	return DoButton_Editor_Common(pID, pText, Checked, pRect, Flags, pToolTip);
}

int CEditor::DoButton_ButtonDec(const void *pID, const char *pText, int Checked, const CUIRect *pRect, int Flags, const char *pToolTip)
{
	RenderTools()->DrawUIRect(pRect, GetButtonColor(pID, Checked), CUI::CORNER_L, 3.0f);
	UI()->DoLabel(pRect, pText?pText:"-", 10, 0, -1);
	return DoButton_Editor_Common(pID, pText, Checked, pRect, Flags, pToolTip);
}

void CEditor::RenderBackground(CUIRect View, int Texture, float Size, float Brightness)
{
	Graphics()->TextureSet(Texture);
	Graphics()->BlendNormal();
	Graphics()->QuadsBegin();
	Graphics()->SetColor(Brightness, Brightness, Brightness, 1.0f);
	Graphics()->QuadsSetSubset(0,0, View.w/Size, View.h/Size);
	IGraphics::CQuadItem QuadItem(View.x, View.y, View.w, View.h);
	Graphics()->QuadsDrawTL(&QuadItem, 1);
	Graphics()->QuadsEnd();
}

int CEditor::UiDoValueSelector(void *pId, CUIRect *r, const char *pLabel, int Current, int Min, int Max, float Scale, const char *pToolTip)
{
    // logic
    static float s_Value;
    int Ret = 0;
    int Inside = UI()->MouseInside(r);

	if(UI()->ActiveItem() == pId)
	{
		if(!UI()->MouseButton(0))
		{
			if(Inside)
				Ret = 1;
			m_LockMouse = false;
			UI()->SetActiveItem(0);
		}
		else
		{
			if(Input()->KeyPressed(KEY_LSHIFT) || Input()->KeyPressed(KEY_RSHIFT))
				s_Value += m_MouseDeltaX*0.05f;
			else
				s_Value += m_MouseDeltaX;

			if(absolute(s_Value) > Scale)
			{
				int Count = (int)(s_Value/Scale);
				s_Value = fmod(s_Value, Scale);
				Current += Count;
				if(Current < Min)
					Current = Min;
				if(Current > Max)
					Current = Max;
			}
		}
		if(pToolTip)
			m_pTooltip = pToolTip;
	}
	else if(UI()->HotItem() == pId)
	{
		if(UI()->MouseButton(0))
		{
			m_LockMouse = true;
			s_Value = 0;
			UI()->SetActiveItem(pId);
		}
		if(pToolTip)
			m_pTooltip = pToolTip;
	}

	if(Inside)
		UI()->SetHotItem(pId);

	// render
	char aBuf[128];
	str_format(aBuf, sizeof(aBuf),"%s %d", pLabel, Current);
	RenderTools()->DrawUIRect(r, GetButtonColor(pId, 0), CUI::CORNER_ALL, 5.0f);
    r->y += r->h/2.0f-7.0f;
    UI()->DoLabel(r, aBuf, 10, 0, -1);
    
	return Current;
}

CLayerGroup *CEditor::GetSelectedGroup()
{
	if(m_SelectedGroup >= 0 && m_SelectedGroup < m_Map.m_lGroups.size())
		return m_Map.m_lGroups[m_SelectedGroup];
	return 0x0;
}

CLayer *CEditor::GetSelectedLayer(int Index)
{
	CLayerGroup *pGroup = GetSelectedGroup();
	if(!pGroup)
		return 0x0;

	if(m_SelectedLayer >= 0 && m_SelectedLayer < m_Map.m_lGroups[m_SelectedGroup]->m_lLayers.size())
		return pGroup->m_lLayers[m_SelectedLayer];
	return 0x0;
}

CLayer *CEditor::GetSelectedLayerType(int Index, int Type)
{
	CLayer *p = GetSelectedLayer(Index);
	if(p && p->m_Type == Type)
		return p;
	return 0x0;
}

CQuad *CEditor::GetSelectedQuad()
{
	CLayerQuads *ql = (CLayerQuads *)GetSelectedLayerType(0, LAYERTYPE_QUADS);
	if(!ql)
		return 0;
	if(m_SelectedQuad >= 0 && m_SelectedQuad < ql->m_lQuads.size())
		return &ql->m_lQuads[m_SelectedQuad];
	return 0;
}

static void CallbackOpenDir(const char *pFileName, void *pUser)
{
	CEditor *pEditor = (CEditor*)pUser;
	
	if(str_comp(pFileName, "..") == 0)
	{
		if(str_comp(pEditor->m_aFileDialogPath, "maps") == 0 || str_comp(pEditor->m_aFileDialogPath, "mapres") == 0)
			return;
		fs_parent_dir(pEditor->m_aFileDialogPath);
	}
	else
		str_copy(pEditor->m_aFileDialogPath, pFileName, sizeof(pEditor->m_aFileDialogPath));
	
	pEditor->m_aFileDialogFileName[0] = 0;
	pEditor->FilelistPopulate();
}

static void CallbackOpenMap(const char *pFileName, void *pUser)
{
	CEditor *pEditor = (CEditor*)pUser;
	
	if(str_comp(pEditor->m_aFileDialogFileName, "..") == 0)
	{
		CallbackOpenDir("..", pUser);
		return;
	}
	char aCompleteFilename[512];
	str_format(aCompleteFilename, sizeof(aCompleteFilename), "%s/%s", pEditor->Client()->UserDirectory(), pFileName);
	if(fs_is_dir(aCompleteFilename))
	{
		CallbackOpenDir(pFileName, pUser);
		return;
	}
	
	if(pEditor->Load(pFileName))
	{
		str_copy(pEditor->m_aFileName, pFileName, 512);
		pEditor->SortImages();
		pEditor->m_Dialog = DIALOG_NONE;
	}
}
static void CallbackAppendMap(const char *pFileName, void *pUser)
{
	CEditor *pEditor = (CEditor*)pUser;
	if(str_comp(pEditor->m_aFileDialogFileName, "..") == 0)
	{
		CallbackOpenDir("..", pUser);
		return;
	}
	char aCompleteFilename[512];
	str_format(aCompleteFilename, sizeof(aCompleteFilename), "%s/%s", pEditor->Client()->UserDirectory(), pFileName);
	if(fs_is_dir(aCompleteFilename))
	{
		CallbackOpenDir(pFileName, pUser);
		return;
	}

	if(pEditor->Append(pFileName))
		pEditor->m_aFileName[0] = 0;
	else
		pEditor->SortImages();
	
	pEditor->m_Dialog = DIALOG_NONE;
}
static void CallbackSaveMap(const char *pFileName, void *pUser)
{
	CEditor *pEditor = static_cast<CEditor*>(pUser);
	if(str_comp(pEditor->m_aFileDialogFileName, "..") == 0)
	{
		CallbackOpenDir("..", pUser);
		return;
	}
	char aCompleteFilename[512];
	str_format(aCompleteFilename, sizeof(aCompleteFilename), "%s/%s", pEditor->Client()->UserDirectory(), pFileName);
	if(fs_is_dir(aCompleteFilename))
	{
		CallbackOpenDir(pFileName, pUser);
		return;
	}

	char aBuf[1024];
	const int Length = str_length(pFileName);
	// add map extension
	if(Length <= 4 || pFileName[Length-4] != '.' || str_comp_nocase(pFileName+Length-3, "map"))
	{
		str_format(aBuf, sizeof(aBuf), "%s.map", pFileName);
		pFileName = aBuf;
	}

	if(pEditor->Save(pFileName))
		if(pEditor->Save(pFileName))
			str_copy(pEditor->m_aFileName, pFileName, sizeof(pEditor->m_aFileName));
	
	pEditor->m_Dialog = DIALOG_NONE;
}

void CEditor::DoToolbar(CUIRect ToolBar)
{
	CUIRect TB_Top, TB_Bottom;
	CUIRect Button;
	
	ToolBar.HSplitTop(ToolBar.h/2.0f, &TB_Top, &TB_Bottom);
	
    TB_Top.HSplitBottom(2.5f, &TB_Top, 0);
    TB_Bottom.HSplitTop(2.5f, 0, &TB_Bottom);

	// ctrl+o to open
	if(Input()->KeyDown('o') && (Input()->KeyPressed(KEY_LCTRL) || Input()->KeyPressed(KEY_RCTRL)))
		InvokeFileDialog(IStorage::TYPE_ALL, Localize("Open map"), Localize("Open"), "maps", "", CallbackOpenMap, this);

	// ctrl+s to save
	if(Input()->KeyDown('s') && (Input()->KeyPressed(KEY_LCTRL) || Input()->KeyPressed(KEY_RCTRL)))
	{
		if(m_aFileName[0])	
			CallbackSaveMap(m_aFileName, this);
		else
			InvokeFileDialog(IStorage::TYPE_SAVE, Localize("Save map"), Localize("Save"), "maps", "", CallbackSaveMap, this);
	}

	// detail button
	TB_Top.VSplitLeft(30.0f, &Button, &TB_Top);
	static int s_HqButton = 0;
	if(DoButton_Editor(&s_HqButton, Localize("HD"), m_ShowDetail, &Button, 0, Localize("[ctrl+h] Toggle High Detail")) ||
		(Input()->KeyDown('h') && (Input()->KeyPressed(KEY_LCTRL) || Input()->KeyPressed(KEY_RCTRL))))
	{
		m_ShowDetail = !m_ShowDetail;
	}

	TB_Top.VSplitLeft(5.0f, 0, &TB_Top);

	// animation button
	TB_Top.VSplitLeft(40.0f, &Button, &TB_Top);
	static int s_AnimateButton = 0;
	if(DoButton_Editor(&s_AnimateButton, Localize("Anim"), m_Animate, &Button, 0, Localize("[ctrl+m] Toggle animation")) ||
		(Input()->KeyDown('m') && (Input()->KeyPressed(KEY_LCTRL) || Input()->KeyPressed(KEY_RCTRL))))
	{
		m_AnimateStart = time_get();
		m_Animate = !m_Animate;
	}

	TB_Top.VSplitLeft(5.0f, 0, &TB_Top);

	// proof button
	TB_Top.VSplitLeft(40.0f, &Button, &TB_Top);
	static int s_ProofButton = 0;
	if(DoButton_Editor(&s_ProofButton, Localize("Proof"), m_ProofBorders, &Button, 0, Localize("[ctrl+p] Toggles proof borders. These borders represent what a player maximum can see.")) ||
		(Input()->KeyDown('p') && (Input()->KeyPressed(KEY_LCTRL) || Input()->KeyPressed(KEY_RCTRL))))
	{
		m_ProofBorders = !m_ProofBorders;
	}

	TB_Top.VSplitLeft(15.0f, 0, &TB_Top);

	// zoom group
	TB_Top.VSplitLeft(30.0f, &Button, &TB_Top);
	static int s_ZoomOutButton = 0;
	if(DoButton_Ex(&s_ZoomOutButton, Localize("ZO"), 0, &Button, 0, Localize("[NumPad-] Zoom out"), CUI::CORNER_L) || Input()->KeyDown(KEY_KP_MINUS))
		m_ZoomLevel += 50;

	TB_Top.VSplitLeft(30.0f, &Button, &TB_Top);
	static int s_ZoomNormalButton = 0;
	if(DoButton_Ex(&s_ZoomNormalButton, "1:1", 0, &Button, 0, Localize("[NumPad*] Zoom to normal and remove editor offset"), 0) || Input()->KeyDown(KEY_KP_MULTIPLY))
	{
		m_EditorOffsetX = 0;
		m_EditorOffsetY = 0;
		m_ZoomLevel = 100;
	}

	TB_Top.VSplitLeft(30.0f, &Button, &TB_Top);
	static int s_ZoomInButton = 0;
	if(DoButton_Ex(&s_ZoomInButton, Localize("ZI"), 0, &Button, 0, Localize("[NumPad+] Zoom in"), CUI::CORNER_R) || Input()->KeyDown(KEY_KP_PLUS))
		m_ZoomLevel -= 50;

	TB_Top.VSplitLeft(10.0f, 0, &TB_Top);

	// animation speed
	TB_Top.VSplitLeft(30.0f, &Button, &TB_Top);
	static int s_AnimFasterButton = 0;
	if(DoButton_Ex(&s_AnimFasterButton, "A+", 0, &Button, 0, Localize("Increase animation speed"), CUI::CORNER_L))
		m_AnimateSpeed += 0.5f;

	TB_Top.VSplitLeft(30.0f, &Button, &TB_Top);
	static int s_AnimNormalButton = 0;
	if(DoButton_Ex(&s_AnimNormalButton, "1", 0, &Button, 0, Localize("Normal animation speed"), 0))
		m_AnimateSpeed = 1.0f;

	TB_Top.VSplitLeft(30.0f, &Button, &TB_Top);
	static int s_AnimSlowerButton = 0;
	if(DoButton_Ex(&s_AnimSlowerButton, "A-", 0, &Button, 0, Localize("Decrease animation speed"), CUI::CORNER_R))
	{
		if(m_AnimateSpeed > 0.5f)
			m_AnimateSpeed -= 0.5f;
	}

	if(Input()->KeyPresses(KEY_MOUSE_WHEEL_UP) && m_Dialog == DIALOG_NONE)
		m_ZoomLevel -= 20;

	if(Input()->KeyPresses(KEY_MOUSE_WHEEL_DOWN) && m_Dialog == DIALOG_NONE)
		m_ZoomLevel += 20;

	if(m_ZoomLevel < 50)
		m_ZoomLevel = 50;
	m_WorldZoom = m_ZoomLevel/100.0f;

	TB_Top.VSplitLeft(10.0f, &Button, &TB_Top);


	// brush manipulation
	{
		int Enabled = m_Brush.IsEmpty()?-1:0;

		// flip buttons
		TB_Top.VSplitLeft(30.0f, &Button, &TB_Top);
		static int s_FlipXButton = 0;
		if(DoButton_Ex(&s_FlipXButton, "X/X", Enabled, &Button, 0, Localize("[N] Flip brush horizontal"), CUI::CORNER_L) || Input()->KeyDown('n'))
		{
			for(int i = 0; i < m_Brush.m_lLayers.size(); i++)
				m_Brush.m_lLayers[i]->BrushFlipX();
		}

		TB_Top.VSplitLeft(30.0f, &Button, &TB_Top);
		static int s_FlipyButton = 0;
		if(DoButton_Ex(&s_FlipyButton, "Y/Y", Enabled, &Button, 0, Localize("[M] Flip brush vertical"), CUI::CORNER_R) || Input()->KeyDown('m'))
		{
			for(int i = 0; i < m_Brush.m_lLayers.size(); i++)
				m_Brush.m_lLayers[i]->BrushFlipY();
		}

		// rotate buttons
		TB_Top.VSplitLeft(15.0f, &Button, &TB_Top);

		TB_Top.VSplitLeft(30.0f, &Button, &TB_Top);
		static int s_RotationAmount = 90;
		s_RotationAmount = UiDoValueSelector(&s_RotationAmount, &Button, "", s_RotationAmount, 1, 360, 2.0f, Localize("Rotation of the brush in degrees. Use left mouse button to drag and change the value. Hold shift to be more precise."));

		TB_Top.VSplitLeft(5.0f, &Button, &TB_Top);
		TB_Top.VSplitLeft(30.0f, &Button, &TB_Top);
		static int s_CcwButton = 0;
		if(DoButton_Ex(&s_CcwButton, Localize("CCW"), Enabled, &Button, 0, Localize("[R] Rotates the brush counter clockwise"), CUI::CORNER_L) || Input()->KeyDown('r'))
		{
			for(int i = 0; i < m_Brush.m_lLayers.size(); i++)
				m_Brush.m_lLayers[i]->BrushRotate(-s_RotationAmount/360.0f*pi*2);
		}

		TB_Top.VSplitLeft(30.0f, &Button, &TB_Top);
		static int s_CwButton = 0;
		if(DoButton_Ex(&s_CwButton, Localize("CW"), Enabled, &Button, 0, Localize("[T] Rotates the brush clockwise"), CUI::CORNER_R) || Input()->KeyDown('t'))
		{
			for(int i = 0; i < m_Brush.m_lLayers.size(); i++)
				m_Brush.m_lLayers[i]->BrushRotate(s_RotationAmount/360.0f*pi*2);
		}
	}

	// quad manipulation
	{
		// do add button
		TB_Top.VSplitLeft(10.0f, &Button, &TB_Top);
		TB_Top.VSplitLeft(60.0f, &Button, &TB_Top);
		static int s_NewButton = 0;

		CLayerQuads *pQLayer = (CLayerQuads *)GetSelectedLayerType(0, LAYERTYPE_QUADS);
		//CLayerTiles *tlayer = (CLayerTiles *)get_selected_layer_type(0, LAYERTYPE_TILES);
		if(DoButton_Editor(&s_NewButton, Localize("Add Quad"), pQLayer?0:-1, &Button, 0, Localize("Adds a new quad")))
		{
			if(pQLayer)
			{
				float Mapping[4];
				CLayerGroup *g = GetSelectedGroup();
				g->Mapping(Mapping);
				int AddX = f2fx(Mapping[0] + (Mapping[2]-Mapping[0])/2);
				int AddY = f2fx(Mapping[1] + (Mapping[3]-Mapping[1])/2);

				CQuad *q = pQLayer->NewQuad();
				for(int i = 0; i < 5; i++)
				{
					q->m_aPoints[i].x += AddX;
					q->m_aPoints[i].y += AddY;
				}
			}
		}
	}
    
	// tile manipulation
	{
		TB_Bottom.VSplitLeft(40.0f, &Button, &TB_Bottom);
		static int s_BorderBut = 0;
		CLayerTiles *pT = (CLayerTiles *)GetSelectedLayerType(0, LAYERTYPE_TILES);
		
		// no border for tele layer and speedup
		if(pT && (pT->m_Tele || pT->m_Speedup || pT->m_Switch || pT->m_Front))
			pT = 0;
			
		if(DoButton_Editor(&s_BorderBut, "Border", pT?0:-1, &Button, 0, Localize("Border")))
		{
			if(pT)
                DoMapBorder();
		}
		
		// do tele button
		TB_Bottom.VSplitLeft(5.0f, &Button, &TB_Bottom);
		TB_Bottom.VSplitLeft(60.0f, &Button, &TB_Bottom);
		static int s_TeleButton = 0;
		CLayerTiles *pS = (CLayerTiles *)GetSelectedLayerType(0, LAYERTYPE_TILES);
		
		if(DoButton_Ex(&s_TeleButton, "Teleporter", (pS && pS->m_Tele)?0:-1, &Button, 0, "Teleporter", CUI::CORNER_ALL))
		{
			static int s_TelePopupId = 0;
			UiInvokePopupMenu(&s_TelePopupId, 0, UI()->MouseX(), UI()->MouseY(), 120, 23, PopupTele);
		}
		
		TB_Bottom.VSplitLeft(5.0f, &Button, &TB_Bottom);
		TB_Bottom.VSplitLeft(60.0f, &Button, &TB_Bottom);
		static int s_SpeedupButton = 0;
		if(DoButton_Ex(&s_SpeedupButton, "Speedup", (pS && pS->m_Speedup)?0:-1, &Button, 0, "Speedup", CUI::CORNER_ALL))
		{
			static int s_SpeedupPopupId = 0;
			UiInvokePopupMenu(&s_SpeedupPopupId, 0, UI()->MouseX(), UI()->MouseY(), 120, 53, PopupSpeedup);
		}

		TB_Bottom.VSplitLeft(5.0f, &Button, &TB_Bottom);
		TB_Bottom.VSplitLeft(60.0f, &Button, &TB_Bottom);
		static int s_SwitchButton = 0;
		if(DoButton_Ex(&s_SwitchButton, "Switcher", (pS && pS->m_Switch)?0:-1, &Button, 0, "Switcher", CUI::CORNER_ALL))
		{
			static int s_SwitchPopupId = 0;
			UiInvokePopupMenu(&s_SwitchPopupId, 0, UI()->MouseX(), UI()->MouseY(), 120, 23, PopupSwitch);
		}
	}

	TB_Bottom.VSplitLeft(5.0f, 0, &TB_Bottom);

	// refocus button
	TB_Bottom.VSplitLeft(50.0f, &Button, &TB_Bottom);
	static int s_RefocusButton = 0;
	if(DoButton_Editor(&s_RefocusButton, Localize("Refocus"), m_WorldOffsetX&&m_WorldOffsetY?0:-1, &Button, 0, Localize("[HOME] Restore map focus")) || Input()->KeyDown(KEY_HOME))
	{
		m_WorldOffsetX = 0;
		m_WorldOffsetY = 0;
	}
}

static void Rotate(CPoint *pCenter, CPoint *pPoint, float Rotation)
{
	int x = pPoint->x - pCenter->x;
	int y = pPoint->y - pCenter->y;
	pPoint->x = (int)(x * cosf(Rotation) - y * sinf(Rotation) + pCenter->x);
	pPoint->y = (int)(x * sinf(Rotation) + y * cosf(Rotation) + pCenter->y);
}

void CEditor::DoQuad(CQuad *q, int Index)
{
	enum
	{
		OP_NONE=0,
		OP_MOVE_ALL,
		OP_MOVE_PIVOT,
		OP_ROTATE,
		OP_CONTEXT_MENU,
	};

	// some basic values
	void *pId = &q->m_aPoints[4]; // use pivot addr as id
	static CPoint s_RotatePoints[4];
	static float s_LastWx;
	static float s_LastWy;
	static int s_Operation = OP_NONE;
	static float s_RotateAngle = 0;
	float wx = UI()->MouseWorldX();
	float wy = UI()->MouseWorldY();

	// get pivot
	float CenterX = fx2f(q->m_aPoints[4].x);
	float CenterY = fx2f(q->m_aPoints[4].y);

	float dx = (CenterX - wx)/m_WorldZoom;
	float dy = (CenterY - wy)/m_WorldZoom;
	if(dx*dx+dy*dy < 50)
		UI()->SetHotItem(pId);

	// draw selection background
	if(m_SelectedQuad == Index)
	{
		Graphics()->SetColor(0,0,0,1);
		IGraphics::CQuadItem QuadItem(CenterX, CenterY, 7.0f, 7.0f);
		Graphics()->QuadsDraw(&QuadItem, 1);
	}

	if(UI()->ActiveItem() == pId)
	{
		// check if we only should move pivot
		if(s_Operation == OP_MOVE_PIVOT)
		{
			q->m_aPoints[4].x += f2fx(wx-s_LastWx);
			q->m_aPoints[4].y += f2fx(wy-s_LastWy);
		}
		else if(s_Operation == OP_MOVE_ALL)
		{
			// move all points including pivot
			for(int v = 0; v < 5; v++)
			{
				q->m_aPoints[v].x += f2fx(wx-s_LastWx);
				q->m_aPoints[v].y += f2fx(wy-s_LastWy);
			}
		}
		else if(s_Operation == OP_ROTATE)
		{
			for(int v = 0; v < 4; v++)
			{
				q->m_aPoints[v] = s_RotatePoints[v];
				Rotate(&q->m_aPoints[4], &q->m_aPoints[v], s_RotateAngle);
			}
		}

		s_RotateAngle += (m_MouseDeltaX) * 0.002f;
		s_LastWx = wx;
		s_LastWy = wy;

		if(s_Operation == OP_CONTEXT_MENU)
		{
			if(!UI()->MouseButton(1))
			{
				static int s_QuadPopupId = 0;
				UiInvokePopupMenu(&s_QuadPopupId, 0, UI()->MouseX(), UI()->MouseY(), 120, 150, PopupQuad);
				m_LockMouse = false;
				s_Operation = OP_NONE;
				UI()->SetActiveItem(0);
			}
		}
		else
		{
			if(!UI()->MouseButton(0))
			{
				m_LockMouse = false;
				s_Operation = OP_NONE;
				UI()->SetActiveItem(0);
			}
		}

		Graphics()->SetColor(1,1,1,1);
	}
	else if(UI()->HotItem() == pId)
	{
		ms_pUiGotContext = pId;

		Graphics()->SetColor(1,1,1,1);
		m_pTooltip = Localize("Left mouse button to move. Hold shift to move pivot. Hold ctrl to rotate.");

		if(UI()->MouseButton(0))
		{
			if(Input()->KeyPressed(KEY_LSHIFT) || Input()->KeyPressed(KEY_RSHIFT))
				s_Operation = OP_MOVE_PIVOT;
			else if(Input()->KeyPressed(KEY_LCTRL) || Input()->KeyPressed(KEY_RCTRL))
			{
				m_LockMouse = true;
				s_Operation = OP_ROTATE;
				s_RotateAngle = 0;
				s_RotatePoints[0] = q->m_aPoints[0];
				s_RotatePoints[1] = q->m_aPoints[1];
				s_RotatePoints[2] = q->m_aPoints[2];
				s_RotatePoints[3] = q->m_aPoints[3];
			}
			else
				s_Operation = OP_MOVE_ALL;

			UI()->SetActiveItem(pId);
			m_SelectedQuad = Index;
			s_LastWx = wx;
			s_LastWy = wy;
		}

		if(UI()->MouseButton(1))
		{
			m_SelectedQuad = Index;
			s_Operation = OP_CONTEXT_MENU;
			UI()->SetActiveItem(pId);
		}
	}
	else
		Graphics()->SetColor(0,1,0,1);

	IGraphics::CQuadItem QuadItem(CenterX, CenterY, 5.0f*m_WorldZoom, 5.0f*m_WorldZoom);
	Graphics()->QuadsDraw(&QuadItem, 1);
}

void CEditor::DoQuadPoint(CQuad *q, int QuadIndex, int v)
{
	void *pId = &q->m_aPoints[v];

	float wx = UI()->MouseWorldX();
	float wy = UI()->MouseWorldY();

	float px = fx2f(q->m_aPoints[v].x);
	float py = fx2f(q->m_aPoints[v].y);

	float dx = (px - wx)/m_WorldZoom;
	float dy = (py - wy)/m_WorldZoom;
	if(dx*dx+dy*dy < 50)
		UI()->SetHotItem(pId);

	// draw selection background
	if(m_SelectedQuad == QuadIndex && m_SelectedPoints&(1<<v))
	{
		Graphics()->SetColor(0,0,0,1);
		IGraphics::CQuadItem QuadItem(px, py, 7.0f, 7.0f);
		Graphics()->QuadsDraw(&QuadItem, 1);
	}

	enum
	{
		OP_NONE=0,
		OP_MOVEPOINT,
		OP_MOVEUV,
		OP_CONTEXT_MENU
	};

	static bool s_Moved;
	static int s_Operation = OP_NONE;

	if(UI()->ActiveItem() == pId)
	{
		float dx = m_MouseDeltaWx;
		float dy = m_MouseDeltaWy;
		if(!s_Moved)
		{
			if(dx*dx+dy*dy > 0.5f)
				s_Moved = true;
		}

		if(s_Moved)
		{
			if(s_Operation == OP_MOVEPOINT)
			{
				for(int m = 0; m < 4; m++)
					if(m_SelectedPoints&(1<<m))
					{
						q->m_aPoints[m].x += f2fx(dx);
						q->m_aPoints[m].y += f2fx(dy);
					}
			}
			else if(s_Operation == OP_MOVEUV)
			{
				for(int m = 0; m < 4; m++)
					if(m_SelectedPoints&(1<<m))
					{
						q->m_aTexcoords[m].x += f2fx(dx*0.001f);
						q->m_aTexcoords[m].y += f2fx(dy*0.001f);
					}
			}
		}

		if(s_Operation == OP_CONTEXT_MENU)
		{
			if(!UI()->MouseButton(1))
			{
				static int s_PointPopupId = 0;
				UiInvokePopupMenu(&s_PointPopupId, 0, UI()->MouseX(), UI()->MouseY(), 120, 150, PopupPoint);
				UI()->SetActiveItem(0);
			}
		}
		else
		{
			if(!UI()->MouseButton(0))
			{
				if(!s_Moved)
				{
					if(Input()->KeyPressed(KEY_LSHIFT) || Input()->KeyPressed(KEY_RSHIFT))
						m_SelectedPoints ^= 1<<v;
					else
						m_SelectedPoints = 1<<v;
				}
				m_LockMouse = false;
				UI()->SetActiveItem(0);
			}
		}

		Graphics()->SetColor(1,1,1,1);
	}
	else if(UI()->HotItem() == pId)
	{
		ms_pUiGotContext = pId;

		Graphics()->SetColor(1,1,1,1);
		m_pTooltip = Localize("Left mouse button to move. Hold shift to move the texture.");

		if(UI()->MouseButton(0))
		{
			UI()->SetActiveItem(pId);
			s_Moved = false;
			if(Input()->KeyPressed(KEY_LSHIFT) || Input()->KeyPressed(KEY_RSHIFT))
			{
				s_Operation = OP_MOVEUV;
				m_LockMouse = true;
			}
			else
				s_Operation = OP_MOVEPOINT;

			if(!(m_SelectedPoints&(1<<v)))
			{
				if(Input()->KeyPressed(KEY_LSHIFT) || Input()->KeyPressed(KEY_RSHIFT))
					m_SelectedPoints |= 1<<v;
				else
					m_SelectedPoints = 1<<v;
				s_Moved = true;
			}

			m_SelectedQuad = QuadIndex;
		}
		else if(UI()->MouseButton(1))
		{
			s_Operation = OP_CONTEXT_MENU;
			m_SelectedQuad = QuadIndex;
			UI()->SetActiveItem(pId);
			if(!(m_SelectedPoints&(1<<v)))
			{
				if(Input()->KeyPressed(KEY_LSHIFT) || Input()->KeyPressed(KEY_RSHIFT))
					m_SelectedPoints |= 1<<v;
				else
					m_SelectedPoints = 1<<v;
				s_Moved = true;
			}
		}
	}
	else
		Graphics()->SetColor(1,0,0,1);

	IGraphics::CQuadItem QuadItem(px, py, 5.0f*m_WorldZoom, 5.0f*m_WorldZoom);
	Graphics()->QuadsDraw(&QuadItem, 1);
}

void CEditor::DoMapEditor(CUIRect View, CUIRect ToolBar)
{
	//UI()->ClipEnable(&view);

	bool ShowPicker = Input()->KeyPressed(KEY_SPACE) != 0 && m_Dialog == DIALOG_NONE;

	// render all good stuff
	if(!ShowPicker)
	{
		for(int g = 0; g < m_Map.m_lGroups.size(); g++)
		{
			if(m_Map.m_lGroups[g]->m_Visible)
				m_Map.m_lGroups[g]->Render();
			//UI()->ClipEnable(&view);
		}

		// render the game, tele, speedup, front and switch above everything else
		if(m_Map.m_pGameGroup->m_Visible)
 		{
 			m_Map.m_pGameGroup->MapScreen();
			if(m_Map.m_pGameLayer->m_Visible)
				m_Map.m_pGameLayer->Render();
			/*if(m_Map.m_pFrontLayer && m_Map.m_pFrontLayer->m_Visible)
				m_Map.m_pFrontLayer->Render();
			if(m_Map.m_pTeleLayer && m_Map.m_pTeleLayer->m_Visible)
				m_Map.m_pTeleLayer->Render();
			if(m_Map.m_pSpeedupLayer && m_Map.m_pSpeedupLayer->m_Visible)
				m_Map.m_pSpeedupLayer->Render();
			if(m_Map.m_pSwitchLayer && m_Map.m_pSwitchLayer->m_Visible)
				m_Map.m_pSwitchLayer->Render();*/
 		}
	}

	static void *s_pEditorId = (void *)&s_pEditorId;
	int Inside = UI()->MouseInside(&View);

	// fetch mouse position
	float wx = UI()->MouseWorldX();
	float wy = UI()->MouseWorldY();
	float mx = UI()->MouseX();
	float my = UI()->MouseY();

	static float s_StartWx = 0;
	static float s_StartWy = 0;
	static float s_StartMx = 0;
	static float s_StartMy = 0;

	enum
	{
		OP_NONE=0,
		OP_BRUSH_GRAB,
		OP_BRUSH_DRAW,
		OP_BRUSH_PAINT,
		OP_PAN_WORLD,
		OP_PAN_EDITOR,
	};

	// remap the screen so it can display the whole tileset
	if(ShowPicker)
	{
		CUIRect Screen = *UI()->Screen();
		float Size = 32.0*16.0f;
		float w = Size*(Screen.w/View.w);
		float h = Size*(Screen.h/View.h);
		float x = -(View.x/Screen.w)*w;
		float y = -(View.y/Screen.h)*h;
		wx = x+w*mx/Screen.w;
		wy = y+h*my/Screen.h;
		Graphics()->MapScreen(x, y, x+w, y+h);
		CLayerTiles *t = (CLayerTiles *)GetSelectedLayerType(0, LAYERTYPE_TILES);
		if(t)
		{
			m_TilesetPicker.m_Image = t->m_Image;
			m_TilesetPicker.m_TexId = t->m_TexId;
			m_TilesetPicker.Render();
		}
	}

	static int s_Operation = OP_NONE;

	// draw layer borders
	CLayer *pEditLayers[16];
	int NumEditLayers = 0;
	NumEditLayers = 0;

	if(ShowPicker)
	{
		pEditLayers[0] = &m_TilesetPicker;
		NumEditLayers++;
	}
	else
	{
		pEditLayers[0] = GetSelectedLayer(0);
		if(pEditLayers[0])
			NumEditLayers++;

		CLayerGroup *g = GetSelectedGroup();
		if(g)
		{
			g->MapScreen();

			for(int i = 0; i < NumEditLayers; i++)
			{
				if(pEditLayers[i]->m_Type != LAYERTYPE_TILES)
					continue;

				float w, h;
				pEditLayers[i]->GetSize(&w, &h);

				IGraphics::CLineItem Array[4] = {
					IGraphics::CLineItem(0, 0, w, 0),
					IGraphics::CLineItem(w, 0, w, h),
					IGraphics::CLineItem(w, h, 0, h),
					IGraphics::CLineItem(0, h, 0, 0)};
				Graphics()->TextureSet(-1);
				Graphics()->LinesBegin();
				Graphics()->LinesDraw(Array, 4);
				Graphics()->LinesEnd();
			}
		}
	}

	if(Inside)
	{
		UI()->SetHotItem(s_pEditorId);

		// do global operations like pan and zoom
		if(UI()->ActiveItem() == 0 && (UI()->MouseButton(0) || UI()->MouseButton(2)))
		{
			s_StartWx = wx;
			s_StartWy = wy;
			s_StartMx = mx;
			s_StartMy = my;

			if(Input()->KeyPressed(KEY_LCTRL) || Input()->KeyPressed(KEY_RCTRL) || UI()->MouseButton(2))
			{
				if(Input()->KeyPressed(KEY_LSHIFT))
					s_Operation = OP_PAN_EDITOR;
				else
					s_Operation = OP_PAN_WORLD;
				UI()->SetActiveItem(s_pEditorId);
			}
		}

		// brush editing
		if(UI()->HotItem() == s_pEditorId)
		{
			if(m_Brush.IsEmpty())
				m_pTooltip = Localize("Use left mouse button to drag and create a brush.");
			else
				m_pTooltip = Localize("Use left mouse button to paint with the brush. Right button clears the brush.");

			if(UI()->ActiveItem() == s_pEditorId)
			{
				CUIRect r;
				r.x = s_StartWx;
				r.y = s_StartWy;
				r.w = wx-s_StartWx;
				r.h = wy-s_StartWy;
				if(r.w < 0)
				{
					r.x += r.w;
					r.w = -r.w;
				}

				if(r.h < 0)
				{
					r.y += r.h;
					r.h = -r.h;
				}

				if(s_Operation == OP_BRUSH_DRAW)
				{
					if(!m_Brush.IsEmpty())
					{
						// draw with brush
						for(int k = 0; k < NumEditLayers; k++)
						{
							if(pEditLayers[k]->m_Type == m_Brush.m_lLayers[0]->m_Type)
								pEditLayers[k]->BrushDraw(m_Brush.m_lLayers[0], wx, wy);
						}
					}
				}
				else if(s_Operation == OP_BRUSH_GRAB)
				{
					if(!UI()->MouseButton(0))
					{
						// grab brush
						char aBuf[256];
						str_format(aBuf, sizeof(aBuf),"grabbing %f %f %f %f", r.x, r.y, r.w, r.h);
						Console()->Print(IConsole::OUTPUT_LEVEL_DEBUG, "editor", aBuf);

						// TODO: do all layers
						int Grabs = 0;
						for(int k = 0; k < NumEditLayers; k++)
							Grabs += pEditLayers[k]->BrushGrab(&m_Brush, r);
						if(Grabs == 0)
							m_Brush.Clear();
					}
					else
					{
						//editor.map.groups[selected_group]->mapscreen();
						for(int k = 0; k < NumEditLayers; k++)
							pEditLayers[k]->BrushSelecting(r);
						Graphics()->MapScreen(UI()->Screen()->x, UI()->Screen()->y, UI()->Screen()->w, UI()->Screen()->h);
					}
				}
				else if(s_Operation == OP_BRUSH_PAINT)
				{
					if(!UI()->MouseButton(0))
					{
                        for(int k = 0; k < NumEditLayers; k++)
                            pEditLayers[k]->FillSelection(m_Brush.IsEmpty(), m_Brush.m_lLayers[0], r);
					}
					else
					{
						//editor.map.groups[selected_group]->mapscreen();
						for(int k = 0; k < NumEditLayers; k++)
							pEditLayers[k]->BrushSelecting(r);
						Graphics()->MapScreen(UI()->Screen()->x, UI()->Screen()->y, UI()->Screen()->w, UI()->Screen()->h);
					}
				}
			}
			else
			{
				if(UI()->MouseButton(1))
					m_Brush.Clear();

				if(UI()->MouseButton(0) && s_Operation == OP_NONE)
				{
					UI()->SetActiveItem(s_pEditorId);

					if(m_Brush.IsEmpty())
						s_Operation = OP_BRUSH_GRAB;
					else
					{
						s_Operation = OP_BRUSH_DRAW;
						for(int k = 0; k < NumEditLayers; k++)
						{
							if(pEditLayers[k]->m_Type == m_Brush.m_lLayers[0]->m_Type)
								pEditLayers[k]->BrushPlace(m_Brush.m_lLayers[0], wx, wy);
						}

					}
					
					CLayerTiles *pLayer = (CLayerTiles*)GetSelectedLayerType(0, LAYERTYPE_TILES);
					if((Input()->KeyPressed(KEY_LSHIFT) || Input()->KeyPressed(KEY_RSHIFT)) && pLayer)
                        s_Operation = OP_BRUSH_PAINT;
				}

				if(!m_Brush.IsEmpty())
				{
					m_Brush.m_OffsetX = -(int)wx;
					m_Brush.m_OffsetY = -(int)wy;
					for(int i = 0; i < m_Brush.m_lLayers.size(); i++)
					{
						if(m_Brush.m_lLayers[i]->m_Type == LAYERTYPE_TILES)
						{
							m_Brush.m_OffsetX = -(int)(wx/32.0f)*32;
							m_Brush.m_OffsetY = -(int)(wy/32.0f)*32;
							break;
						}
					}

					CLayerGroup *g = GetSelectedGroup();
					if(g)
					{
						m_Brush.m_OffsetX += g->m_OffsetX;
						m_Brush.m_OffsetY += g->m_OffsetY;
						m_Brush.m_ParallaxX = g->m_ParallaxX;
						m_Brush.m_ParallaxY = g->m_ParallaxY;
						m_Brush.Render();
						float w, h;
						m_Brush.GetSize(&w, &h);

						IGraphics::CLineItem Array[4] = {
							IGraphics::CLineItem(0, 0, w, 0),
							IGraphics::CLineItem(w, 0, w, h),
							IGraphics::CLineItem(w, h, 0, h),
							IGraphics::CLineItem(0, h, 0, 0)};
						Graphics()->TextureSet(-1);
						Graphics()->LinesBegin();
						Graphics()->LinesDraw(Array, 4);
						Graphics()->LinesEnd();
					}
				}
			}
		}

		// quad editing
		{
			if(!ShowPicker && m_Brush.IsEmpty())
			{
				// fetch layers
				CLayerGroup *g = GetSelectedGroup();
				if(g)
					g->MapScreen();

				for(int k = 0; k < NumEditLayers; k++)
				{
					if(pEditLayers[k]->m_Type == LAYERTYPE_QUADS)
					{
						CLayerQuads *pLayer = (CLayerQuads *)pEditLayers[k];

						Graphics()->TextureSet(-1);
						Graphics()->QuadsBegin();
						for(int i = 0; i < pLayer->m_lQuads.size(); i++)
						{
							for(int v = 0; v < 4; v++)
								DoQuadPoint(&pLayer->m_lQuads[i], i, v);

							DoQuad(&pLayer->m_lQuads[i], i);
						}
						Graphics()->QuadsEnd();
					}
				}

				Graphics()->MapScreen(UI()->Screen()->x, UI()->Screen()->y, UI()->Screen()->w, UI()->Screen()->h);
			}

			// do panning
			if(UI()->ActiveItem() == s_pEditorId)
			{
				if(s_Operation == OP_PAN_WORLD)
				{
					m_WorldOffsetX -= m_MouseDeltaX*m_WorldZoom;
					m_WorldOffsetY -= m_MouseDeltaY*m_WorldZoom;
				}
				else if(s_Operation == OP_PAN_EDITOR)
				{
					m_EditorOffsetX -= m_MouseDeltaX*m_WorldZoom;
					m_EditorOffsetY -= m_MouseDeltaY*m_WorldZoom;
				}

				// release mouse
				if(!UI()->MouseButton(0))
				{
					s_Operation = OP_NONE;
					UI()->SetActiveItem(0);
				}
			}
		}
	}
	else if(UI()->ActiveItem() == s_pEditorId)
	{
		// release mouse
		if(!UI()->MouseButton(0))
		{
			s_Operation = OP_NONE;
			UI()->SetActiveItem(0);
		}
	}

	if(GetSelectedGroup() && GetSelectedGroup()->m_UseClipping)
	{
		CLayerGroup *g = m_Map.m_pGameGroup;
		g->MapScreen();
	
		Graphics()->TextureSet(-1);
		Graphics()->LinesBegin();

			CUIRect r;
			r.x = GetSelectedGroup()->m_ClipX;
			r.y = GetSelectedGroup()->m_ClipY;
			r.w = GetSelectedGroup()->m_ClipW;
			r.h = GetSelectedGroup()->m_ClipH;

			IGraphics::CLineItem Array[4] = {
				IGraphics::CLineItem(r.x, r.y, r.x+r.w, r.y),
				IGraphics::CLineItem(r.x+r.w, r.y, r.x+r.w, r.y+r.h),
				IGraphics::CLineItem(r.x+r.w, r.y+r.h, r.x, r.y+r.h),
				IGraphics::CLineItem(r.x, r.y+r.h, r.x, r.y)};
			Graphics()->SetColor(1,0,0,1);
			Graphics()->LinesDraw(Array, 4);

		Graphics()->LinesEnd();
	}

	// render screen sizes
	if(m_ProofBorders)
	{
		CLayerGroup *g = m_Map.m_pGameGroup;
		g->MapScreen();

		Graphics()->TextureSet(-1);
		Graphics()->LinesBegin();

		float aLastPoints[4];
		float Start = 1.0f; //9.0f/16.0f;
		float End = 16.0f/9.0f;
		const int NumSteps = 20;
		for(int i = 0; i <= NumSteps; i++)
		{
			float aPoints[4];
			float Aspect = Start + (End-Start)*(i/(float)NumSteps);

			RenderTools()->MapscreenToWorld(
				m_WorldOffsetX, m_WorldOffsetY,
				1.0f, 1.0f, 0.0f, 0.0f, Aspect, 1.0f, aPoints);

			if(i == 0)
			{
				IGraphics::CLineItem Array[2] = {
					IGraphics::CLineItem(aPoints[0], aPoints[1], aPoints[2], aPoints[1]),
					IGraphics::CLineItem(aPoints[0], aPoints[3], aPoints[2], aPoints[3])};
				Graphics()->LinesDraw(Array, 2);
			}

			if(i != 0)
			{
				IGraphics::CLineItem Array[4] = {
					IGraphics::CLineItem(aPoints[0], aPoints[1], aLastPoints[0], aLastPoints[1]),
					IGraphics::CLineItem(aPoints[2], aPoints[1], aLastPoints[2], aLastPoints[1]),
					IGraphics::CLineItem(aPoints[0], aPoints[3], aLastPoints[0], aLastPoints[3]),
					IGraphics::CLineItem(aPoints[2], aPoints[3], aLastPoints[2], aLastPoints[3])};
				Graphics()->LinesDraw(Array, 4);
			}

			if(i == NumSteps)
			{
				IGraphics::CLineItem Array[2] = {
					IGraphics::CLineItem(aPoints[0], aPoints[1], aPoints[0], aPoints[3]),
					IGraphics::CLineItem(aPoints[2], aPoints[1], aPoints[2], aPoints[3])};
				Graphics()->LinesDraw(Array, 2);
			}

			mem_copy(aLastPoints, aPoints, sizeof(aPoints));
		}

		if(1)
		{
			Graphics()->SetColor(1,0,0,1);
			for(int i = 0; i < 2; i++)
			{
				float aPoints[4];
				float aAspects[] = {4.0f/3.0f, 16.0f/10.0f, 5.0f/4.0f, 16.0f/9.0f};
				float Aspect = aAspects[i];

				RenderTools()->MapscreenToWorld(
					m_WorldOffsetX, m_WorldOffsetY,
					1.0f, 1.0f, 0.0f, 0.0f, Aspect, 1.0f, aPoints);

				CUIRect r;
				r.x = aPoints[0];
				r.y = aPoints[1];
				r.w = aPoints[2]-aPoints[0];
				r.h = aPoints[3]-aPoints[1];

				IGraphics::CLineItem Array[4] = {
					IGraphics::CLineItem(r.x, r.y, r.x+r.w, r.y),
					IGraphics::CLineItem(r.x+r.w, r.y, r.x+r.w, r.y+r.h),
					IGraphics::CLineItem(r.x+r.w, r.y+r.h, r.x, r.y+r.h),
					IGraphics::CLineItem(r.x, r.y+r.h, r.x, r.y)};
				Graphics()->LinesDraw(Array, 4);
				Graphics()->SetColor(0,1,0,1);
			}
		}

		Graphics()->LinesEnd();
	}

	Graphics()->MapScreen(UI()->Screen()->x, UI()->Screen()->y, UI()->Screen()->w, UI()->Screen()->h);
	//UI()->ClipDisable();
}


int CEditor::DoProperties(CUIRect *pToolBox, CProperty *pProps, int *pIds, int *pNewVal)
{
	int Change = -1;

	for(int i = 0; pProps[i].m_pName; i++)
	{
		CUIRect Slot;
		pToolBox->HSplitTop(13.0f, &Slot, pToolBox);
		CUIRect Label, Shifter;
		Slot.VSplitMid(&Label, &Shifter);
		Shifter.HMargin(1.0f, &Shifter);
		UI()->DoLabel(&Label, pProps[i].m_pName, 10.0f, -1, -1);

		if(pProps[i].m_Type == PROPTYPE_INT_STEP)
		{
			CUIRect Inc, Dec;
			char aBuf[64];

			Shifter.VSplitRight(10.0f, &Shifter, &Inc);
			Shifter.VSplitLeft(10.0f, &Dec, &Shifter);
			str_format(aBuf, sizeof(aBuf),"%d", pProps[i].m_Value);
			RenderTools()->DrawUIRect(&Shifter, vec4(1,1,1,0.5f), 0, 0.0f);
			UI()->DoLabel(&Shifter, aBuf, 10.0f, 0, -1);

			if(DoButton_ButtonDec(&pIds[i], 0, 0, &Dec, 0, Localize("Decrease")))
			{
				if(Input()->KeyPressed(KEY_LSHIFT) || Input()->KeyPressed(KEY_RSHIFT))
					*pNewVal = pProps[i].m_Value-5;
				else
					*pNewVal = pProps[i].m_Value-1;
				Change = i;
			}
			if(DoButton_ButtonInc(((char *)&pIds[i])+1, 0, 0, &Inc, 0, Localize("Increase")))
			{
				if(Input()->KeyPressed(KEY_LSHIFT) || Input()->KeyPressed(KEY_RSHIFT))
					*pNewVal = pProps[i].m_Value+5;
				else
					*pNewVal = pProps[i].m_Value+1;
				Change = i;
			}
		}
		else if(pProps[i].m_Type == PROPTYPE_BOOL)
		{
			CUIRect No, Yes;
			Shifter.VSplitMid(&No, &Yes);
			if(DoButton_ButtonDec(&pIds[i], Localize("No"), !pProps[i].m_Value, &No, 0, ""))
			{
				*pNewVal = 0;
				Change = i;
			}
			if(DoButton_ButtonInc(((char *)&pIds[i])+1, Localize("Yes"), pProps[i].m_Value, &Yes, 0, ""))
			{
				*pNewVal = 1;
				Change = i;
			}
		}
		else if(pProps[i].m_Type == PROPTYPE_INT_SCROLL)
		{
			int NewValue = UiDoValueSelector(&pIds[i], &Shifter, "", pProps[i].m_Value, pProps[i].m_Min, pProps[i].m_Max, 1.0f, Localize("Use left mouse button to drag and change the value. Hold shift to be more precise."));
			if(NewValue != pProps[i].m_Value)
			{
				*pNewVal = NewValue;
				Change = i;
			}
		}
		else if(pProps[i].m_Type == PROPTYPE_COLOR)
		{
			static const char *s_paTexts[4] = {"R", "G", "B", "A"};
			static int s_aShift[] = {24, 16, 8, 0};
			int NewColor = 0;

			for(int c = 0; c < 4; c++)
			{
				int v = (pProps[i].m_Value >> s_aShift[c])&0xff;
				NewColor |= UiDoValueSelector(((char *)&pIds[i])+c, &Shifter, s_paTexts[c], v, 0, 255, 1.0f, Localize("Use left mouse button to drag and change the color value. Hold shift to be more precise."))<<s_aShift[c];

				if(c != 3)
				{
					pToolBox->HSplitTop(13.0f, &Slot, pToolBox);
					Slot.VSplitMid(0, &Shifter);
					Shifter.HMargin(1.0f, &Shifter);
				}
			}

			if(NewColor != pProps[i].m_Value)
			{
				*pNewVal = NewColor;
				Change = i;
			}
		}
		else if(pProps[i].m_Type == PROPTYPE_IMAGE)
		{
			char aBuf[64];
			if(pProps[i].m_Value < 0)
				str_copy(aBuf, Localize("None"), sizeof(aBuf));
			else
				str_format(aBuf, sizeof(aBuf),"%s",  m_Map.m_lImages[pProps[i].m_Value]->m_aName);

			if(DoButton_Editor(&pIds[i], aBuf, 0, &Shifter, 0, 0))
				PopupSelectImageInvoke(pProps[i].m_Value, UI()->MouseX(), UI()->MouseY());

			int r = PopupSelectImageResult();
			if(r >= -1)
			{
				*pNewVal = r;
				Change = i;
			}
		}
	}

	return Change;
}

void CEditor::RenderLayers(CUIRect ToolBox, CUIRect ToolBar, CUIRect View)
{
	CUIRect LayersBox = ToolBox;

	if(!m_GuiActive)
		return;

	CUIRect Slot, Button;
	char aBuf[64];

	int ValidGroup = 0;
	int ValidLayer = 0;
	if(m_SelectedGroup >= 0 && m_SelectedGroup < m_Map.m_lGroups.size())
		ValidGroup = 1;

	if(ValidGroup && m_SelectedLayer >= 0 && m_SelectedLayer < m_Map.m_lGroups[m_SelectedGroup]->m_lLayers.size())
		ValidLayer = 1;

	float LayersHeight = 12.0f;	 // Height of AddGroup button
	static int s_ScrollBar = 0;
	static float s_ScrollValue = 0;

	for(int g = 0; g < m_Map.m_lGroups.size(); g++)
		// Each group is 19.0f
		// Each layer is 14.0f
		LayersHeight += 19.0f + m_Map.m_lGroups[g]->m_lLayers.size() * 14.0f;

	float ScrollDifference = LayersHeight - LayersBox.h;

	if(LayersHeight > LayersBox.h)	// Do we even need a scrollbar?
	{
		CUIRect Scroll;
		LayersBox.VSplitRight(15.0f, &LayersBox, &Scroll);
		LayersBox.VSplitRight(3.0f, &LayersBox, 0);	// extra spacing
		Scroll.HMargin(5.0f, &Scroll);
		s_ScrollValue = UiDoScrollbarV(&s_ScrollBar, &Scroll, s_ScrollValue);
	}

	float LayerStartAt = ScrollDifference * s_ScrollValue;
	if(LayerStartAt < 0.0f)
		LayerStartAt = 0.0f;

	float LayerStopAt = LayersHeight - ScrollDifference * (1 - s_ScrollValue);
	float LayerCur = 0;

	// render layers
	{
		for(int g = 0; g < m_Map.m_lGroups.size(); g++)
		{
			if(LayerCur > LayerStopAt)
				break;
			else if(LayerCur + m_Map.m_lGroups[g]->m_lLayers.size() * 14.0f + 19.0f < LayerStartAt)
			{
				LayerCur += m_Map.m_lGroups[g]->m_lLayers.size() * 14.0f + 19.0f;
				continue;
			}

			CUIRect VisibleToggle;
			if(LayerCur >= LayerStartAt)
			{
				LayersBox.HSplitTop(12.0f, &Slot, &LayersBox);
				Slot.VSplitLeft(12, &VisibleToggle, &Slot);
				if(DoButton_Ex(&m_Map.m_lGroups[g]->m_Visible, m_Map.m_lGroups[g]->m_Visible?"V":"H", 0, &VisibleToggle, 0, Localize("Toggle group visibility"), CUI::CORNER_L))
					m_Map.m_lGroups[g]->m_Visible = !m_Map.m_lGroups[g]->m_Visible;

				str_format(aBuf, sizeof(aBuf),"#%d %s", g, m_Map.m_lGroups[g]->m_pName);
				if(int Result = DoButton_Ex(&m_Map.m_lGroups[g], aBuf, g==m_SelectedGroup, &Slot,
					BUTTON_CONTEXT, Localize("Select group. Right click for properties."), CUI::CORNER_R))
				{
					m_SelectedGroup = g;
					m_SelectedLayer = 0;

					static int s_GroupPopupId = 0;
					if(Result == 2)
						UiInvokePopupMenu(&s_GroupPopupId, 0, UI()->MouseX(), UI()->MouseY(), 120, 200, PopupGroup);
				}
				LayersBox.HSplitTop(2.0f, &Slot, &LayersBox);
			}
			LayerCur += 14.0f;

			for(int i = 0; i < m_Map.m_lGroups[g]->m_lLayers.size(); i++)
			{
				if(LayerCur > LayerStopAt)
					break;
				else if(LayerCur < LayerStartAt)
				{
					LayerCur += 14.0f;
					continue;
				}

				//visible
				LayersBox.HSplitTop(12.0f, &Slot, &LayersBox);
				Slot.VSplitLeft(12.0f, 0, &Button);
				Button.VSplitLeft(15, &VisibleToggle, &Button);

				if(DoButton_Ex(&m_Map.m_lGroups[g]->m_lLayers[i]->m_Visible, m_Map.m_lGroups[g]->m_lLayers[i]->m_Visible?"V":"H", 0, &VisibleToggle, 0, Localize("Toggle layer visibility"), CUI::CORNER_L))
					m_Map.m_lGroups[g]->m_lLayers[i]->m_Visible = !m_Map.m_lGroups[g]->m_lLayers[i]->m_Visible;

				str_format(aBuf, sizeof(aBuf),"#%d %s ", i, m_Map.m_lGroups[g]->m_lLayers[i]->m_pTypeName);
				if(int Result = DoButton_Ex(m_Map.m_lGroups[g]->m_lLayers[i], aBuf, g==m_SelectedGroup&&i==m_SelectedLayer, &Button,
					BUTTON_CONTEXT, Localize("Select layer. Right click for properties."), CUI::CORNER_R))
				{
					/*if(m_Map.m_lGroups[g]->m_lLayers[i] == m_Map.m_pTeleLayer || m_Map.m_lGroups[g]->m_lLayers[i] == m_Map.m_pSpeedupLayer || m_Map.m_lGroups[g]->m_lLayers[i] == m_Map.m_pSwitchLayer)//Clear the brush on entering tele/speedup/switch layer
						m_Brush.Clear();*/
					m_SelectedLayer = i;
					m_SelectedGroup = g;
					static int s_LayerPopupId = 0;
					if(Result == 2)
						UiInvokePopupMenu(&s_LayerPopupId, 0, UI()->MouseX(), UI()->MouseY(), 120, 150, PopupLayer);
				}

				LayerCur += 14.0f;
				LayersBox.HSplitTop(2.0f, &Slot, &LayersBox);
			}
			if(LayerCur > LayerStartAt && LayerCur < LayerStopAt)
				LayersBox.HSplitTop(5.0f, &Slot, &LayersBox);
			LayerCur += 5.0f;
		}
	}

	if(LayerCur <= LayerStopAt)
	{
		LayersBox.HSplitTop(12.0f, &Slot, &LayersBox);

		static int s_NewGroupButton = 0;
		if(DoButton_Editor(&s_NewGroupButton, Localize("Add group"), 0, &Slot, 0, Localize("Adds a new group")))
		{
			m_Map.NewGroup();
			m_SelectedGroup = m_Map.m_lGroups.size()-1;
		}
	}
}

static void ExtractName(const char *pFileName, char *pName)
{
	int Len = str_length(pFileName);
	int Start = Len;
	int End = Len;

	while(Start > 0)
	{
		Start--;
		if(pFileName[Start] == '/' || pFileName[Start] == '\\')
		{
			Start++;
			break;
		}
	}

	End = Start;
	for(int i = Start; i < Len; i++)
	{
		if(pFileName[i] == '.')
			End = i;
	}

	if(End == Start)
		End = Len;

	int FinalLen = End-Start;
	mem_copy(pName, &pFileName[Start], FinalLen);
	pName[FinalLen] = 0;
	//dbg_msg("", "%s %s %d %d", pFileName, pName, Start, End);
}

void CEditor::ReplaceImage(const char *pFileName, void *pUser)
{
	CEditor *pEditor = (CEditor *)pUser;
	CEditorImage ImgInfo(pEditor);
	if(!pEditor->Graphics()->LoadPNG(&ImgInfo, pFileName))
		return;

	CEditorImage *pImg = pEditor->m_Map.m_lImages[pEditor->m_SelectedImage];
	pEditor->Graphics()->UnloadTexture(pImg->m_TexId);
	*pImg = ImgInfo;
	ExtractName(pFileName, pImg->m_aName);
	pImg->m_TexId = pEditor->Graphics()->LoadTextureRaw(ImgInfo.m_Width, ImgInfo.m_Height, ImgInfo.m_Format, ImgInfo.m_pData, CImageInfo::FORMAT_AUTO, 0);
	pEditor->SortImages();
}

void CEditor::AddImage(const char *pFileName, void *pUser)
{
	CEditor *pEditor = (CEditor *)pUser;
	CEditorImage ImgInfo(pEditor);
	if(!pEditor->Graphics()->LoadPNG(&ImgInfo, pFileName))
		return;

	CEditorImage *pImg = new CEditorImage(pEditor);
	*pImg = ImgInfo;
	pImg->m_TexId = pEditor->Graphics()->LoadTextureRaw(ImgInfo.m_Width, ImgInfo.m_Height, ImgInfo.m_Format, ImgInfo.m_pData, CImageInfo::FORMAT_AUTO, 0);
	pImg->m_External = 1; // external by default
	ExtractName(pFileName, pImg->m_aName);

	for(int i = 0; i < pEditor->m_Map.m_lImages.size(); ++i)
	{
	    if(!str_comp(pEditor->m_Map.m_lImages[i]->m_aName, pImg->m_aName))
            return;
	}

	pEditor->m_Map.m_lImages.add(pImg);
	pEditor->SortImages();
}


static int gs_ModifyIndexDeletedIndex;
static void ModifyIndexDeleted(int *pIndex)
{
	if(*pIndex == gs_ModifyIndexDeletedIndex)
		*pIndex = -1;
	else if(*pIndex > gs_ModifyIndexDeletedIndex)
		*pIndex = *pIndex - 1;
}

int CEditor::PopupImage(CEditor *pEditor, CUIRect View)
{
	static int s_ReplaceButton = 0;
	static int s_RemoveButton = 0;

	CUIRect Slot;
	View.HSplitTop(2.0f, &Slot, &View);
	View.HSplitTop(12.0f, &Slot, &View);
	CEditorImage *pImg = pEditor->m_Map.m_lImages[pEditor->m_SelectedImage];

	static int s_ExternalButton = 0;
	if(pImg->m_External)
	{
		if(pEditor->DoButton_MenuItem(&s_ExternalButton, Localize("Embed"), 0, &Slot, 0, Localize("Embeds the image into the map file.")))
		{
			pImg->m_External = 0;
			return 1;
		}
	}
	else
	{
		if(pEditor->DoButton_MenuItem(&s_ExternalButton, Localize("Make external"), 0, &Slot, 0, Localize("Removes the image from the map file.")))
		{
			pImg->m_External = 1;
			return 1;
		}
	}

	View.HSplitTop(10.0f, &Slot, &View);
	View.HSplitTop(12.0f, &Slot, &View);
	if(pEditor->DoButton_MenuItem(&s_ReplaceButton, Localize("Replace"), 0, &Slot, 0, Localize("Replaces the image with a new one")))
	{
		pEditor->InvokeFileDialog(IStorage::TYPE_ALL, Localize("Replace Image"), Localize("Replace"), "mapres", "", ReplaceImage, pEditor);
		return 1;
	}

	View.HSplitTop(10.0f, &Slot, &View);
	View.HSplitTop(12.0f, &Slot, &View);
	if(pEditor->DoButton_MenuItem(&s_RemoveButton, Localize("Remove"), 0, &Slot, 0, Localize("Removes the image from the map")))
	{
		delete pImg;
		pEditor->m_Map.m_lImages.remove_index(pEditor->m_SelectedImage);
		gs_ModifyIndexDeletedIndex = pEditor->m_SelectedImage;
		pEditor->m_Map.ModifyImageIndex(ModifyIndexDeleted);
		return 1;
	}

	return 0;
}

static int CompareImageName(const void *pObject1, const void *pObject2)
{
	CEditorImage *pImage1 = *(CEditorImage**)pObject1;
	CEditorImage *pImage2 = *(CEditorImage**)pObject2;

	return str_comp(pImage1->m_aName, pImage2->m_aName);
}

static int *gs_pSortedIndex = 0;
static void ModifySortedIndex(int *pIndex)
{
	if(*pIndex > -1)
		*pIndex = gs_pSortedIndex[*pIndex];
}

void CEditor::SortImages()
{
	bool Sorted = true;
	for(int i = 1; i < m_Map.m_lImages.size(); i++)
		if( str_comp(m_Map.m_lImages[i]->m_aName, m_Map.m_lImages[i-1]->m_aName) < 0 )
		{
			Sorted = false;
			break;
		}

	if(!Sorted)
	{
		array<CEditorImage*> lTemp = array<CEditorImage*>(m_Map.m_lImages);
		gs_pSortedIndex = new int[lTemp.size()];

		qsort(m_Map.m_lImages.base_ptr(), m_Map.m_lImages.size(), sizeof(CEditorImage*), CompareImageName);

		for(int OldIndex = 0; OldIndex < lTemp.size(); OldIndex++)
			for(int NewIndex = 0; NewIndex < m_Map.m_lImages.size(); NewIndex++)
				if(lTemp[OldIndex] == m_Map.m_lImages[NewIndex])
					gs_pSortedIndex[OldIndex] = NewIndex;

		m_Map.ModifyImageIndex(ModifySortedIndex);

		delete [] gs_pSortedIndex;
		gs_pSortedIndex = 0;
	}
}
	

void CEditor::RenderImages(CUIRect ToolBox, CUIRect ToolBar, CUIRect View)
{
	static int s_ScrollBar = 0;
	static float s_ScrollValue = 0;
	float ImagesHeight = 30.0f + 14.0f * m_Map.m_lImages.size() + 27.0f;
	float ScrollDifference = ImagesHeight - ToolBox.h;

	if(ImagesHeight > ToolBox.h)	// Do we even need a scrollbar?
	{
		CUIRect Scroll;
		ToolBox.VSplitRight(15.0f, &ToolBox, &Scroll);
		ToolBox.VSplitRight(3.0f, &ToolBox, 0);	// extra spacing
		Scroll.HMargin(5.0f, &Scroll);
		s_ScrollValue = UiDoScrollbarV(&s_ScrollBar, &Scroll, s_ScrollValue);
	}

	float ImageStartAt = ScrollDifference * s_ScrollValue;
	if(ImageStartAt < 0.0f)
		ImageStartAt = 0.0f;

	float ImageStopAt = ImagesHeight - ScrollDifference * (1 - s_ScrollValue);
	float ImageCur = 0.0f;

	for(int e = 0; e < 2; e++) // two passes, first embedded, then external
	{
		CUIRect Slot;

		if(ImageCur > ImageStopAt)
			break;
		else if(ImageCur >= ImageStartAt)
		{

			ToolBox.HSplitTop(15.0f, &Slot, &ToolBox);
			if(e == 0)
				UI()->DoLabel(&Slot, Localize("Embedded"), 12.0f, 0);
			else
				UI()->DoLabel(&Slot, Localize("External"), 12.0f, 0);
		}
		ImageCur += 15.0f;

		for(int i = 0; i < m_Map.m_lImages.size(); i++)
		{
			if((e && !m_Map.m_lImages[i]->m_External) ||
				(!e && m_Map.m_lImages[i]->m_External))
			{
				continue;
			}

			if(ImageCur > ImageStopAt)
				break;
			else if(ImageCur < ImageStartAt)
			{
				ImageCur += 14.0f;
				continue;
			}
			ImageCur += 14.0f;

			char aBuf[128];
			str_copy(aBuf, m_Map.m_lImages[i]->m_aName, sizeof(aBuf));
			ToolBox.HSplitTop(12.0f, &Slot, &ToolBox);

			if(int Result = DoButton_Editor(&m_Map.m_lImages[i], aBuf, m_SelectedImage == i, &Slot,
				BUTTON_CONTEXT, Localize("Select image")))
			{
				m_SelectedImage = i;

				static int s_PopupImageId = 0;
				if(Result == 2)
					UiInvokePopupMenu(&s_PopupImageId, 0, UI()->MouseX(), UI()->MouseY(), 120, 80, PopupImage);
			}

			ToolBox.HSplitTop(2.0f, 0, &ToolBox);

			// render image
			if(m_SelectedImage == i)
			{
				CUIRect r;
				View.Margin(10.0f, &r);
				if(r.h < r.w)
					r.w = r.h;
				else
					r.h = r.w;
				Graphics()->TextureSet(m_Map.m_lImages[i]->m_TexId);
				Graphics()->BlendNormal();
				Graphics()->QuadsBegin();
				IGraphics::CQuadItem QuadItem(r.x, r.y, r.w, r.h);
				Graphics()->QuadsDrawTL(&QuadItem, 1);
				Graphics()->QuadsEnd();

			}
		}
	}

	if(ImageCur + 27.0f > ImageStopAt)
		return;

	CUIRect Slot;
	ToolBox.HSplitTop(5.0f, &Slot, &ToolBox);

	// new image
	static int s_NewImageButton = 0;
	ToolBox.HSplitTop(10.0f, &Slot, &ToolBox);
	ToolBox.HSplitTop(12.0f, &Slot, &ToolBox);
	if(DoButton_Editor(&s_NewImageButton, Localize("Add"), 0, &Slot, 0, Localize("Load a new image to use in the map")))
		InvokeFileDialog(IStorage::TYPE_ALL, Localize("Add Image"), Localize("Add"), "mapres", "", AddImage, this);
}


static void EditorListdirCallback(const char *pName, int IsDir, int DirType, void *pUser)
{
<<<<<<< HEAD
	if(pName[0] == '.' && pName[1] == 0)
=======
	CEditor *pEditor = (CEditor*)pUser;
	if(pName[0] == '.' && (pName[1] == 0 ||
		(pName[1] == '.' && pName[2] == 0 && (!str_comp(pEditor->m_aFileDialogPath, "maps") || !str_comp(pEditor->m_aFileDialogPath, "mapres")))))
>>>>>>> 5faec7c8
		return;

	pEditor->m_FileList.add(string(pName));
}

void CEditor::AddFileDialogEntry(const char *pName, CUIRect *pView)
{
	if(m_FilesCur > m_FilesNum)
		m_FilesNum = m_FilesCur;

	m_FilesCur++;
	if(m_FilesCur-1 < m_FilesStartAt || m_FilesCur > m_FilesStopAt)
		return;

	CUIRect Button;
	pView->HSplitTop(15.0f, &Button, pView);
	pView->HSplitTop(2.0f, 0, pView);

	if(DoButton_File((void*)(10+(int)Button.y), pName, 0, &Button, 0, 0))
	{
		str_copy(m_aFileDialogFileName, pName, sizeof(m_aFileDialogFileName));
		
		str_format(m_aFileDialogCompleteFilename, sizeof(m_aFileDialogCompleteFilename), "%s/%s", m_aFileDialogPath, m_aFileDialogFileName);

		if(Input()->MouseDoubleClick())
		{
			if(m_pfnFileDialogFunc)
				m_pfnFileDialogFunc(m_aFileDialogCompleteFilename, this);
		}
	}
}

void CEditor::RenderFileDialog()
{
	// GUI coordsys
	Graphics()->MapScreen(UI()->Screen()->x, UI()->Screen()->y, UI()->Screen()->w, UI()->Screen()->h);

	CUIRect View = *UI()->Screen();
	RenderTools()->DrawUIRect(&View, vec4(0,0,0,0.25f), 0, 0);
	View.VMargin(150.0f, &View);
	View.HMargin(50.0f, &View);
	RenderTools()->DrawUIRect(&View, vec4(0,0,0,0.75f), CUI::CORNER_ALL, 5.0f);
	View.Margin(10.0f, &View);

	CUIRect Title, FileBox, FileBoxLabel, ButtonBar, Scroll;
	View.HSplitTop(18.0f, &Title, &View);
	View.HSplitTop(5.0f, 0, &View); // some spacing
	View.HSplitBottom(14.0f, &View, &ButtonBar);
	View.HSplitBottom(10.0f, &View, 0); // some spacing
	View.HSplitBottom(14.0f, &View, &FileBox);
	FileBox.VSplitLeft(55.0f, &FileBoxLabel, &FileBox);
	View.VSplitRight(15.0f, &View, &Scroll);

	// title
	RenderTools()->DrawUIRect(&Title, vec4(1, 1, 1, 0.25f), CUI::CORNER_ALL, 4.0f);
	Title.VMargin(10.0f, &Title);
	UI()->DoLabel(&Title, m_pFileDialogTitle, 12.0f, -1, -1);

	// filebox
	static int s_FileBoxId = 0;
	UI()->DoLabel(&FileBoxLabel, Localize("Filename:"), 10.0f, -1, -1);
	DoEditBox(&s_FileBoxId, &FileBox, m_aFileDialogFileName, sizeof(m_aFileDialogFileName), 10.0f);
	
	str_format(m_aFileDialogCompleteFilename, sizeof(m_aFileDialogCompleteFilename), "%s/%s", m_aFileDialogPath, m_aFileDialogFileName);

	int Num = (int)(View.h/17.0);
	static float s_ScrollValue = 0;
	static int ScrollBar = 0;
	Scroll.HMargin(5.0f, &Scroll);
	s_ScrollValue = UiDoScrollbarV(&ScrollBar, &Scroll, s_ScrollValue);

	int ScrollNum = m_FilesNum-Num+10;
	if(ScrollNum > 0)
	{
		if(Input()->KeyPresses(KEY_MOUSE_WHEEL_UP))
			s_ScrollValue -= 3.0f/ScrollNum;
		if(Input()->KeyPresses(KEY_MOUSE_WHEEL_DOWN))
			s_ScrollValue += 3.0f/ScrollNum;

		if(s_ScrollValue < 0) s_ScrollValue = 0;
		if(s_ScrollValue > 1) s_ScrollValue = 1;
	}
	else
		ScrollNum = 0;

	m_FilesStartAt = (int)(ScrollNum*s_ScrollValue);
	if(m_FilesStartAt < 0)
		m_FilesStartAt = 0;

	m_FilesStopAt = m_FilesStartAt+Num;

	m_FilesCur = 0;

	// set clipping
	UI()->ClipEnable(&View);

	for(int i = 0; i < m_FileList.size(); i++)
		AddFileDialogEntry(m_FileList[i].cstr(), &View);

	// disable clipping again
	UI()->ClipDisable();

	// the buttons
	static int s_OkButton = 0;
	static int s_CancelButton = 0;

	CUIRect Button;
	ButtonBar.VSplitRight(50.0f, &ButtonBar, &Button);
	if(DoButton_Editor(&s_OkButton, m_pFileDialogButtonText, 0, &Button, 0, 0) || Input()->KeyPressed(KEY_RETURN))
	{
		if(m_pfnFileDialogFunc)
			m_pfnFileDialogFunc(m_aFileDialogCompleteFilename, m_pFileDialogUser);
	}

	ButtonBar.VSplitRight(40.0f, &ButtonBar, &Button);
	ButtonBar.VSplitRight(50.0f, &ButtonBar, &Button);
	if(DoButton_Editor(&s_CancelButton, Localize("Cancel"), 0, &Button, 0, 0) || Input()->KeyPressed(KEY_ESCAPE))
		m_Dialog = DIALOG_NONE;
}

void CEditor::FilelistPopulate()
{
	m_FileList.clear();
	Storage()->ListDirectory(m_FileDialogDirTypes, m_aFileDialogPath, EditorListdirCallback, this);
}

void CEditor::InvokeFileDialog(int ListDirTypes, const char *pTitle, const char *pButtonText,
	const char *pBasePath, const char *pDefaultName,
	void (*pfnFunc)(const char *pFileName, void *pUser), void *pUser)
{
	m_FileDialogDirTypes = ListDirTypes;
	m_pFileDialogTitle = pTitle;
	m_pFileDialogButtonText = pButtonText;
	m_pfnFileDialogFunc = pfnFunc;
	m_pFileDialogUser = pUser;
	m_aFileDialogFileName[0] = 0;
	m_aFileDialogPath[0] = 0;

	if(pDefaultName)
		str_copy(m_aFileDialogFileName, pDefaultName, sizeof(m_aFileDialogFileName));
	if(pBasePath)
		str_copy(m_aFileDialogPath, pBasePath, sizeof(m_aFileDialogPath));
	
	FilelistPopulate();

	m_Dialog = DIALOG_FILE;
}



void CEditor::RenderModebar(CUIRect View)
{
	CUIRect Button;

	// mode buttons
	{
		View.VSplitLeft(65.0f, &Button, &View);
		Button.HSplitTop(30.0f, 0, &Button);
		static int s_Button = 0;
		const char *pButName = m_Mode == MODE_LAYERS ? Localize("Layers") : Localize("Images");
		if(DoButton_Tab(&s_Button, pButName, 0, &Button, 0, Localize("Switch between images and layers managment.")))
		{
		    if(m_Mode == MODE_LAYERS)
                m_Mode = MODE_IMAGES;
            else
                m_Mode = MODE_LAYERS;
		}
	}

	View.VSplitLeft(5.0f, 0, &View);
}

void CEditor::RenderStatusbar(CUIRect View)
{
	CUIRect Button;
	View.VSplitRight(60.0f, &View, &Button);
	static int s_EnvelopeButton = 0;
	if(DoButton_Editor(&s_EnvelopeButton, Localize("Envelopes"), m_ShowEnvelopeEditor, &Button, 0, Localize("Toggles the envelope editor.")))
		m_ShowEnvelopeEditor = (m_ShowEnvelopeEditor+1)%4;

	if(m_pTooltip)
	{
		if(ms_pUiGotContext && ms_pUiGotContext == UI()->HotItem())
		{
			char aBuf[512];
			str_format(aBuf, sizeof(aBuf), Localize("%s Right click for context menu."), m_pTooltip);
			UI()->DoLabel(&View, aBuf, 10.0f, -1, -1);
		}
		else
			UI()->DoLabel(&View, m_pTooltip, 10.0f, -1, -1);
	}
}

void CEditor::RenderEnvelopeEditor(CUIRect View)
{
	if(m_SelectedEnvelope < 0) m_SelectedEnvelope = 0;
	if(m_SelectedEnvelope >= m_Map.m_lEnvelopes.size()) m_SelectedEnvelope = m_Map.m_lEnvelopes.size()-1;

	CEnvelope *pEnvelope = 0;
	if(m_SelectedEnvelope >= 0 && m_SelectedEnvelope < m_Map.m_lEnvelopes.size())
		pEnvelope = m_Map.m_lEnvelopes[m_SelectedEnvelope];

	CUIRect ToolBar, CurveBar, ColorBar;
	View.HSplitTop(15.0f, &ToolBar, &View);
	View.HSplitTop(15.0f, &CurveBar, &View);
	ToolBar.Margin(2.0f, &ToolBar);
	CurveBar.Margin(2.0f, &CurveBar);

	// do the toolbar
	{
		CUIRect Button;
		CEnvelope *pNewEnv = 0;

		// Delete button
		if(m_Map.m_lEnvelopes.size())
		{
			ToolBar.VSplitRight(5.0f, &ToolBar, &Button);
			ToolBar.VSplitRight(50.0f, &ToolBar, &Button);
			static int s_DelButton = 0;
			if(DoButton_Editor(&s_DelButton, Localize("Delete"), 0, &Button, 0, Localize("Delete this envelope")))
				m_Map.DeleteEnvelope(m_SelectedEnvelope);
		
			// little space
			ToolBar.VSplitRight(10.0f, &ToolBar, &Button);
		}
		
		ToolBar.VSplitRight(50.0f, &ToolBar, &Button);
		static int s_New4dButton = 0;
		if(DoButton_Editor(&s_New4dButton, Localize("Color+"), 0, &Button, 0, Localize("Creates a new color envelope")))
			pNewEnv = m_Map.NewEnvelope(4);

		ToolBar.VSplitRight(5.0f, &ToolBar, &Button);
		ToolBar.VSplitRight(50.0f, &ToolBar, &Button);
		static int s_New2dButton = 0;
		if(DoButton_Editor(&s_New2dButton, Localize("Pos.+"), 0, &Button, 0, Localize("Creates a new pos envelope")))
			pNewEnv = m_Map.NewEnvelope(3);
			
		// Delete button
		if(m_SelectedEnvelope >= 0)
		{
			ToolBar.VSplitRight(10.0f, &ToolBar, &Button);
			ToolBar.VSplitRight(50.0f, &ToolBar, &Button);
			static int s_DelButton = 0;
			if(DoButton_Editor(&s_DelButton, Localize("Delete"), 0, &Button, 0, Localize("Delete this envelope")))
			{
				m_Map.DeleteEnvelope(m_SelectedEnvelope);
				if(m_SelectedEnvelope >= m_Map.m_lEnvelopes.size())
					m_SelectedEnvelope = m_Map.m_lEnvelopes.size()-1;
				pEnvelope = m_SelectedEnvelope >= 0 ? m_Map.m_lEnvelopes[m_SelectedEnvelope] : 0;
			}
		}

		if(pNewEnv) // add the default points
		{
			if(pNewEnv->m_Channels == 4)
			{
				pNewEnv->AddPoint(0, 1,1,1,1);
				pNewEnv->AddPoint(1000, 1,1,1,1);
			}
			else
			{
				pNewEnv->AddPoint(0, 0);
				pNewEnv->AddPoint(1000, 0);
			}
		}

		CUIRect Shifter, Inc, Dec;
		ToolBar.VSplitLeft(60.0f, &Shifter, &ToolBar);
		Shifter.VSplitRight(15.0f, &Shifter, &Inc);
		Shifter.VSplitLeft(15.0f, &Dec, &Shifter);
		char aBuf[512];
		str_format(aBuf, sizeof(aBuf),"%d/%d", m_SelectedEnvelope+1, m_Map.m_lEnvelopes.size());
		RenderTools()->DrawUIRect(&Shifter, vec4(1,1,1,0.5f), 0, 0.0f);
		UI()->DoLabel(&Shifter, aBuf, 10.0f, 0, -1);

		static int s_PrevButton = 0;
		if(DoButton_ButtonDec(&s_PrevButton, 0, 0, &Dec, 0, Localize("Previous Envelope")))
			m_SelectedEnvelope--;

		static int s_NextButton = 0;
		if(DoButton_ButtonInc(&s_NextButton, 0, 0, &Inc, 0, Localize("Next Envelope")))
			m_SelectedEnvelope++;

		if(pEnvelope)
		{
			ToolBar.VSplitLeft(15.0f, &Button, &ToolBar);
			ToolBar.VSplitLeft(35.0f, &Button, &ToolBar);
			UI()->DoLabel(&Button, Localize("Name:"), 10.0f, -1, -1);

			ToolBar.VSplitLeft(80.0f, &Button, &ToolBar);

			static int s_NameBox = 0;
			DoEditBox(&s_NameBox, &Button, pEnvelope->m_aName, sizeof(pEnvelope->m_aName), 10.0f);
		}
	}

	bool ShowColorBar = false;
	if(pEnvelope && pEnvelope->m_Channels == 4)
	{
		ShowColorBar = true;
		View.HSplitTop(20.0f, &ColorBar, &View);
		ColorBar.Margin(2.0f, &ColorBar);
		RenderBackground(ColorBar, ms_CheckerTexture, 16.0f, 1.0f);
	}

	RenderBackground(View, ms_CheckerTexture, 32.0f, 0.1f);

	if(pEnvelope)
	{
		static array<int> Selection;
		static int sEnvelopeEditorId = 0;
		static int s_ActiveChannels = 0xf;

		if(pEnvelope)
		{
			CUIRect Button;

			ToolBar.VSplitLeft(15.0f, &Button, &ToolBar);

			static const char *s_paNames[2][4] = {
				{"X", "Y", "R", ""},
				{"R", "G", "B", "A"},
			};

			const char *paDescriptions[2][4] = {
				{Localize("X-axis of the envelope"), Localize("Y-axis of the envelope"), Localize("Rotation of the envelope"), ""},
				{Localize("Red value of the envelope"), Localize("Green value of the envelope"), Localize("Blue value of the envelope"), Localize("Alpha value of the envelope")},
			};

			static int s_aChannelButtons[4] = {0};
			int Bit = 1;
			//ui_draw_button_func draw_func;

			for(int i = 0; i < pEnvelope->m_Channels; i++, Bit<<=1)
			{
				ToolBar.VSplitLeft(15.0f, &Button, &ToolBar);

				/*if(i == 0) draw_func = draw_editor_button_l;
				else if(i == envelope->channels-1) draw_func = draw_editor_button_r;
				else draw_func = draw_editor_button_m;*/

				if(DoButton_Editor(&s_aChannelButtons[i], s_paNames[pEnvelope->m_Channels-3][i], s_ActiveChannels&Bit, &Button, 0, paDescriptions[pEnvelope->m_Channels-3][i]))
					s_ActiveChannels ^= Bit;
			}
		}

		float EndTime = pEnvelope->EndTime();
		if(EndTime < 1)
			EndTime = 1;

		pEnvelope->FindTopBottom(s_ActiveChannels);
		float Top = pEnvelope->m_Top;
		float Bottom = pEnvelope->m_Bottom;

		if(Top < 1)
			Top = 1;
		if(Bottom >= 0)
			Bottom = 0;

		float TimeScale = EndTime/View.w;
		float ValueScale = (Top-Bottom)/View.h;

		if(UI()->MouseInside(&View))
			UI()->SetHotItem(&sEnvelopeEditorId);

		if(UI()->HotItem() == &sEnvelopeEditorId)
		{
			// do stuff
			if(pEnvelope)
			{
				if(UI()->MouseButtonClicked(1))
				{
					// add point
					int Time = (int)(((UI()->MouseX()-View.x)*TimeScale)*1000.0f);
					//float env_y = (UI()->MouseY()-view.y)/TimeScale;
					float aChannels[4];
					pEnvelope->Eval(Time, aChannels);
					pEnvelope->AddPoint(Time,
						f2fx(aChannels[0]), f2fx(aChannels[1]),
						f2fx(aChannels[2]), f2fx(aChannels[3]));
				}

				m_pTooltip = Localize("Press right mouse button to create a new point");
			}
		}

		vec3 aColors[] = {vec3(1,0.2f,0.2f), vec3(0.2f,1,0.2f), vec3(0.2f,0.2f,1), vec3(1,1,0.2f)};

		// render lines
		{
			UI()->ClipEnable(&View);
			Graphics()->TextureSet(-1);
			Graphics()->LinesBegin();
			for(int c = 0; c < pEnvelope->m_Channels; c++)
			{
				if(s_ActiveChannels&(1<<c))
					Graphics()->SetColor(aColors[c].r,aColors[c].g,aColors[c].b,1);
				else
					Graphics()->SetColor(aColors[c].r*0.5f,aColors[c].g*0.5f,aColors[c].b*0.5f,1);

				float PrevX = 0;
				float aResults[4];
				pEnvelope->Eval(0.000001f, aResults);
				float PrevValue = aResults[c];

				int Steps = (int)((View.w/UI()->Screen()->w) * Graphics()->ScreenWidth());
				for(int i = 1; i <= Steps; i++)
				{
					float a = i/(float)Steps;
					pEnvelope->Eval(a*EndTime, aResults);
					float v = aResults[c];
					v = (v-Bottom)/(Top-Bottom);

					IGraphics::CLineItem LineItem(View.x + PrevX*View.w, View.y+View.h - PrevValue*View.h, View.x + a*View.w, View.y+View.h - v*View.h);
					Graphics()->LinesDraw(&LineItem, 1);
					PrevX = a;
					PrevValue = v;
				}
			}
			Graphics()->LinesEnd();
			UI()->ClipDisable();
		}

		// render curve options
		{
			for(int i = 0; i < pEnvelope->m_lPoints.size()-1; i++)
			{
				float t0 = pEnvelope->m_lPoints[i].m_Time/1000.0f/EndTime;
				float t1 = pEnvelope->m_lPoints[i+1].m_Time/1000.0f/EndTime;

				//dbg_msg("", "%f", end_time);

				CUIRect v;
				v.x = CurveBar.x + (t0+(t1-t0)*0.5f) * CurveBar.w;
				v.y = CurveBar.y;
				v.h = CurveBar.h;
				v.w = CurveBar.h;
				v.x -= v.w/2;
				void *pId = &pEnvelope->m_lPoints[i].m_Curvetype;
				const char *paTypeName[] = {
					"N", "L", "S", "F", "M"
					};

				if(DoButton_Editor(pId, paTypeName[pEnvelope->m_lPoints[i].m_Curvetype], 0, &v, 0, Localize("Switch curve type")))
					pEnvelope->m_lPoints[i].m_Curvetype = (pEnvelope->m_lPoints[i].m_Curvetype+1)%NUM_CURVETYPES;
			}
		}

		// render colorbar
		if(ShowColorBar)
		{
			Graphics()->TextureSet(-1);
			Graphics()->QuadsBegin();
			for(int i = 0; i < pEnvelope->m_lPoints.size()-1; i++)
			{
				float r0 = fx2f(pEnvelope->m_lPoints[i].m_aValues[0]);
				float g0 = fx2f(pEnvelope->m_lPoints[i].m_aValues[1]);
				float b0 = fx2f(pEnvelope->m_lPoints[i].m_aValues[2]);
				float a0 = fx2f(pEnvelope->m_lPoints[i].m_aValues[3]);
				float r1 = fx2f(pEnvelope->m_lPoints[i+1].m_aValues[0]);
				float g1 = fx2f(pEnvelope->m_lPoints[i+1].m_aValues[1]);
				float b1 = fx2f(pEnvelope->m_lPoints[i+1].m_aValues[2]);
				float a1 = fx2f(pEnvelope->m_lPoints[i+1].m_aValues[3]);

				IGraphics::CColorVertex Array[4] = {IGraphics::CColorVertex(0, r0, g0, b0, a0),
													IGraphics::CColorVertex(1, r1, g1, b1, a1),
													IGraphics::CColorVertex(2, r1, g1, b1, a1),
													IGraphics::CColorVertex(3, r0, g0, b0, a0)};
				Graphics()->SetColorVertex(Array, 4);

				float x0 = pEnvelope->m_lPoints[i].m_Time/1000.0f/EndTime;
//				float y0 = (fx2f(envelope->points[i].values[c])-bottom)/(top-bottom);
				float x1 = pEnvelope->m_lPoints[i+1].m_Time/1000.0f/EndTime;
				//float y1 = (fx2f(envelope->points[i+1].values[c])-bottom)/(top-bottom);
				CUIRect v;
				v.x = ColorBar.x + x0*ColorBar.w;
				v.y = ColorBar.y;
				v.w = (x1-x0)*ColorBar.w;
				v.h = ColorBar.h;

				IGraphics::CQuadItem QuadItem(v.x, v.y, v.w, v.h);
				Graphics()->QuadsDrawTL(&QuadItem, 1);
			}
			Graphics()->QuadsEnd();
		}

		// render handles
		{
			static bool s_Move = false;

			int CurrentValue = 0, CurrentTime = 0;

			Graphics()->TextureSet(-1);
			Graphics()->QuadsBegin();
			for(int c = 0; c < pEnvelope->m_Channels; c++)
			{
				if(!(s_ActiveChannels&(1<<c)))
					continue;

				for(int i = 0; i < pEnvelope->m_lPoints.size(); i++)
				{
					float x0 = pEnvelope->m_lPoints[i].m_Time/1000.0f/EndTime;
					float y0 = (fx2f(pEnvelope->m_lPoints[i].m_aValues[c])-Bottom)/(Top-Bottom);
					CUIRect Final;
					Final.x = View.x + x0*View.w;
					Final.y = View.y+View.h - y0*View.h;
					Final.x -= 2.0f;
					Final.y -= 2.0f;
					Final.w = 4.0f;
					Final.h = 4.0f;

					void *pId = &pEnvelope->m_lPoints[i].m_aValues[c];

					if(UI()->MouseInside(&Final))
						UI()->SetHotItem(pId);

					float ColorMod = 1.0f;

					if(UI()->ActiveItem() == pId)
					{
						if(!UI()->MouseButton(0))
						{
							UI()->SetActiveItem(0);
							s_Move = false;
						}
						else
						{
							if((Input()->KeyPressed(KEY_LCTRL) || Input()->KeyPressed(KEY_RCTRL)))
								pEnvelope->m_lPoints[i].m_aValues[c] -= f2fx(m_MouseDeltaY*0.001f);
							else
								pEnvelope->m_lPoints[i].m_aValues[c] -= f2fx(m_MouseDeltaY*ValueScale);
							
							if(Input()->KeyPressed(KEY_LSHIFT) || Input()->KeyPressed(KEY_RSHIFT))
							{
								if(i != 0)
								{
									if((Input()->KeyPressed(KEY_LCTRL) || Input()->KeyPressed(KEY_RCTRL)))
										pEnvelope->m_lPoints[i].m_Time += (int)((m_MouseDeltaX));
									else
										pEnvelope->m_lPoints[i].m_Time += (int)((m_MouseDeltaX*TimeScale)*1000.0f);
									if(pEnvelope->m_lPoints[i].m_Time < pEnvelope->m_lPoints[i-1].m_Time)
										pEnvelope->m_lPoints[i].m_Time = pEnvelope->m_lPoints[i-1].m_Time + 1;
									if(i+1 != pEnvelope->m_lPoints.size() && pEnvelope->m_lPoints[i].m_Time > pEnvelope->m_lPoints[i+1].m_Time)
										pEnvelope->m_lPoints[i].m_Time = pEnvelope->m_lPoints[i+1].m_Time - 1;
								}
							}
						}

						ColorMod = 100.0f;
						Graphics()->SetColor(1,1,1,1);
					}
					else if(UI()->HotItem() == pId)
					{
						if(UI()->MouseButton(0))
						{
							Selection.clear();
							Selection.add(i);
							UI()->SetActiveItem(pId);
						}

						// remove point
						if(UI()->MouseButtonClicked(1))
							pEnvelope->m_lPoints.remove_index(i);

						ColorMod = 100.0f;
						Graphics()->SetColor(1,0.75f,0.75f,1);
						m_pTooltip = Localize("Left mouse to drag. Hold ctfl to be more precise. Hold shift to alter time point aswell. Right click to delete.");
					}

					if(UI()->ActiveItem() == pId || UI()->HotItem() == pId)
					{
						CurrentTime = pEnvelope->m_lPoints[i].m_Time;
						CurrentValue = pEnvelope->m_lPoints[i].m_aValues[c];
					}

					Graphics()->SetColor(aColors[c].r*ColorMod, aColors[c].g*ColorMod, aColors[c].b*ColorMod, 1.0f);
					IGraphics::CQuadItem QuadItem(Final.x, Final.y, Final.w, Final.h);
					Graphics()->QuadsDrawTL(&QuadItem, 1);
				}
			}
			Graphics()->QuadsEnd();

			char aBuf[512];
			str_format(aBuf, sizeof(aBuf),"%.3f %.3f", CurrentTime/1000.0f, fx2f(CurrentValue));
			UI()->DoLabel(&ToolBar, aBuf, 10.0f, 0, -1);
		}
	}
}

int CEditor::PopupMenuFile(CEditor *pEditor, CUIRect View)
{
	static int s_NewMapButton = 0;
	static int s_SaveButton = 0;
	static int s_SaveAsButton = 0;
	static int s_OpenButton = 0;
	static int s_AppendButton = 0;
	static int s_ExitButton = 0;

	CUIRect Slot;
	View.HSplitTop(2.0f, &Slot, &View);
	View.HSplitTop(12.0f, &Slot, &View);
	if(pEditor->DoButton_MenuItem(&s_NewMapButton, Localize("New"), 0, &Slot, 0, Localize("Creates a new map")))
	{
		pEditor->Reset();
		pEditor->m_aFileName[0] = 0;
		return 1;
	}

	View.HSplitTop(10.0f, &Slot, &View);
	View.HSplitTop(12.0f, &Slot, &View);
	if(pEditor->DoButton_MenuItem(&s_OpenButton, Localize("Open"), 0, &Slot, 0, Localize("Opens a map for editing")))
	{
		pEditor->InvokeFileDialog(IStorage::TYPE_ALL, Localize("Open map"), Localize("Open"), "maps", "", CallbackOpenMap, pEditor);
		return 1;
	}

	View.HSplitTop(10.0f, &Slot, &View);
	View.HSplitTop(12.0f, &Slot, &View);
	if(pEditor->DoButton_MenuItem(&s_AppendButton, Localize("Append"), 0, &Slot, 0, Localize("Opens a map and adds everything from that map to the current one")))
	{
		pEditor->InvokeFileDialog(IStorage::TYPE_ALL, Localize("Append map"), Localize("Append"), "maps", "", CallbackAppendMap, pEditor);
		return 1;
	}

	View.HSplitTop(10.0f, &Slot, &View);
	View.HSplitTop(12.0f, &Slot, &View);
	if(pEditor->DoButton_MenuItem(&s_SaveButton, Localize("Save"), 0, &Slot, 0, Localize("Saves the current map")))
	{
		if(pEditor->m_aFileName[0])	
			CallbackSaveMap(pEditor->m_aFileName, pEditor);
		else
			pEditor->InvokeFileDialog(IStorage::TYPE_SAVE, Localize("Save map"), Localize("Save"), "maps", "", CallbackSaveMap, pEditor);
		return 1;
	}

	View.HSplitTop(2.0f, &Slot, &View);
	View.HSplitTop(12.0f, &Slot, &View);
	if(pEditor->DoButton_MenuItem(&s_SaveAsButton, Localize("Save As"), 0, &Slot, 0, Localize("Saves the current map under a new name")))
	{
		pEditor->InvokeFileDialog(IStorage::TYPE_SAVE, Localize("Save map"), Localize("Save"), "maps", "", CallbackSaveMap, pEditor);
		return 1;
	}

	View.HSplitTop(10.0f, &Slot, &View);
	View.HSplitTop(12.0f, &Slot, &View);
	if(pEditor->DoButton_MenuItem(&s_ExitButton, Localize("Exit"), 0, &Slot, 0, Localize("Exits from the editor")))
	{
		g_Config.m_ClEditor = 0;
		return 1;
	}

	return 0;
}

void CEditor::RenderMenubar(CUIRect MenuBar)
{
	static CUIRect s_File /*, view, help*/;

	MenuBar.VSplitLeft(60.0f, &s_File, &MenuBar);
	if(DoButton_Menu(&s_File, Localize("File"), 0, &s_File, 0, 0))
		UiInvokePopupMenu(&s_File, 1, s_File.x, s_File.y+s_File.h-1.0f, 120, 150, PopupMenuFile, this);

	/*
	menubar.VSplitLeft(5.0f, 0, &menubar);
	menubar.VSplitLeft(60.0f, &view, &menubar);
	if(do_editor_button(&view, "View", 0, &view, draw_editor_button_menu, 0, 0))
		(void)0;

	menubar.VSplitLeft(5.0f, 0, &menubar);
	menubar.VSplitLeft(60.0f, &help, &menubar);
	if(do_editor_button(&help, "Help", 0, &help, draw_editor_button_menu, 0, 0))
		(void)0;
		*/
}

void CEditor::Render()
{
	// basic start
	Graphics()->Clear(1.0f, 0.0f, 1.0f);
	CUIRect View = *UI()->Screen();
	Graphics()->MapScreen(UI()->Screen()->x, UI()->Screen()->y, UI()->Screen()->w, UI()->Screen()->h);

	// reset tip
	m_pTooltip = 0;

	// render checker
	RenderBackground(View, ms_CheckerTexture, 32.0f, 1.0f);

	CUIRect MenuBar, CModeBar, ToolBar, StatusBar, EnvelopeEditor, ToolBox;

	if(m_GuiActive)
	{

		View.HSplitTop(16.0f, &MenuBar, &View);
		View.HSplitTop(53.0f, &ToolBar, &View);
		View.VSplitLeft(100.0f, &ToolBox, &View);
		View.HSplitBottom(16.0f, &View, &StatusBar);

		if(m_ShowEnvelopeEditor)
		{
			float size = 125.0f;
			if(m_ShowEnvelopeEditor == 2)
				size *= 2.0f;
			else if(m_ShowEnvelopeEditor == 3)
				size *= 3.0f;
			View.HSplitBottom(size, &View, &EnvelopeEditor);
		}
	}

	//	a little hack for now
	if(m_Mode == MODE_LAYERS)
		DoMapEditor(View, ToolBar);

	if(m_GuiActive)
	{
		float Brightness = 0.25f;
		RenderBackground(MenuBar, ms_BackgroundTexture, 128.0f, Brightness*0);
		MenuBar.Margin(2.0f, &MenuBar);

		RenderBackground(ToolBox, ms_BackgroundTexture, 128.0f, Brightness);
		ToolBox.Margin(2.0f, &ToolBox);

		RenderBackground(ToolBar, ms_BackgroundTexture, 128.0f, Brightness);
		ToolBar.Margin(2.0f, &ToolBar);
		ToolBar.VSplitLeft(100.0f, &CModeBar, &ToolBar);

		RenderBackground(StatusBar, ms_BackgroundTexture, 128.0f, Brightness);
		StatusBar.Margin(2.0f, &StatusBar);

		// do the toolbar
		if(m_Mode == MODE_LAYERS)
			DoToolbar(ToolBar);

		if(m_ShowEnvelopeEditor)
		{
			RenderBackground(EnvelopeEditor, ms_BackgroundTexture, 128.0f, Brightness);
			EnvelopeEditor.Margin(2.0f, &EnvelopeEditor);
		}
	}


	if(m_Mode == MODE_LAYERS)
		RenderLayers(ToolBox, ToolBar, View);
	else if(m_Mode == MODE_IMAGES)
		RenderImages(ToolBox, ToolBar, View);

	Graphics()->MapScreen(UI()->Screen()->x, UI()->Screen()->y, UI()->Screen()->w, UI()->Screen()->h);

	if(m_GuiActive)
	{
		RenderMenubar(MenuBar);

		RenderModebar(CModeBar);
		if(m_ShowEnvelopeEditor)
			RenderEnvelopeEditor(EnvelopeEditor);
	}

	if(m_Dialog == DIALOG_FILE)
	{
		static int s_NullUiTarget = 0;
		UI()->SetHotItem(&s_NullUiTarget);
		RenderFileDialog();
	}


	UiDoPopupMenu();

	if(m_GuiActive)
		RenderStatusbar(StatusBar);

	//
	if(g_Config.m_EdShowkeys)
	{
		Graphics()->MapScreen(UI()->Screen()->x, UI()->Screen()->y, UI()->Screen()->w, UI()->Screen()->h);
		CTextCursor Cursor;
		TextRender()->SetCursor(&Cursor, View.x+10, View.y+View.h-24-10, 24.0f, TEXTFLAG_RENDER);

		int NKeys = 0;
		for(int i = 0; i < KEY_LAST; i++)
		{
			if(Input()->KeyPressed(i))
			{
				if(NKeys)
					TextRender()->TextEx(&Cursor, " + ", -1);
				TextRender()->TextEx(&Cursor, Input()->KeyName(i), -1);
				NKeys++;
			}
		}
	}

	if(m_ShowMousePointer)
	{
		// render butt ugly mouse cursor
		float mx = UI()->MouseX();
		float my = UI()->MouseY();
		Graphics()->TextureSet(ms_CursorTexture);
		Graphics()->QuadsBegin();
		if(ms_pUiGotContext == UI()->HotItem())
			Graphics()->SetColor(1,0,0,1);
		IGraphics::CQuadItem QuadItem(mx,my, 16.0f, 16.0f);
		Graphics()->QuadsDrawTL(&QuadItem, 1);
		Graphics()->QuadsEnd();
	}

}

void CEditor::Reset(bool CreateDefault)
{
	m_Map.Clean();

	// create default layers
	if(CreateDefault)
		m_Map.CreateDefault(ms_EntitiesTexture);

	/*
	{
	}*/

	m_SelectedLayer = 0;
	m_SelectedGroup = 0;
	m_SelectedQuad = -1;
	m_SelectedPoints = 0;
	m_SelectedEnvelope = 0;
	m_SelectedImage = 0;
	
	m_WorldOffsetX = 0;
	m_WorldOffsetY = 0;
	m_EditorOffsetX = 0.0f;
	m_EditorOffsetY = 0.0f;
	
	m_WorldZoom = 1.0f;
	m_ZoomLevel = 200;

	m_MouseDeltaX = 0;
	m_MouseDeltaY = 0;
	m_MouseDeltaWx = 0;
	m_MouseDeltaWy = 0;
}

void CEditorMap::DeleteEnvelope(int Index)
{
	if(Index < 0 || Index >= m_lEnvelopes.size())
		return;

	// fix links between envelopes and quads
	for(int i = 0; i < m_lGroups.size(); ++i)
		for(int j = 0; j < m_lGroups[i]->m_lLayers.size(); ++j)
			if(m_lGroups[i]->m_lLayers[j]->m_Type == LAYERTYPE_QUADS)
			{
				CLayerQuads *Layer = static_cast<CLayerQuads *>(m_lGroups[i]->m_lLayers[j]);
				for(int k = 0; k < Layer->m_lQuads.size(); ++k)
				{
					if(Layer->m_lQuads[k].m_PosEnv == Index)
						Layer->m_lQuads[k].m_PosEnv = -1;
					else if(Layer->m_lQuads[k].m_PosEnv > Index)
						Layer->m_lQuads[k].m_PosEnv--;
					if(Layer->m_lQuads[k].m_ColorEnv == Index)
						Layer->m_lQuads[k].m_ColorEnv = -1;
					else if(Layer->m_lQuads[k].m_ColorEnv > Index)
						Layer->m_lQuads[k].m_ColorEnv--;
				}
			}

	m_lEnvelopes.remove_index(Index);
}

void CEditorMap::MakeGameLayer(CLayer *pLayer)
{
	m_pGameLayer = (CLayerGame *)pLayer;
	m_pGameLayer->m_pEditor = m_pEditor;
	m_pGameLayer->m_TexId = m_pEditor->ms_EntitiesTexture;
}

void CEditorMap::MakeTeleLayer(CLayer *pLayer)
{
	m_pTeleLayer = (CLayerTele *)pLayer;
	m_pTeleLayer->m_pEditor = m_pEditor;
	m_pTeleLayer->m_TexId = m_pEditor->ms_EntitiesTexture;
}

void CEditorMap::MakeSpeedupLayer(CLayer *pLayer)
{
	m_pSpeedupLayer = (CLayerSpeedup *)pLayer;
	m_pSpeedupLayer->m_pEditor = m_pEditor;
	m_pSpeedupLayer->m_TexId = m_pEditor->ms_EntitiesTexture;
}

void CEditorMap::MakeFrontLayer(CLayer *pLayer)
{
	m_pFrontLayer = (CLayerFront *)pLayer;
	m_pFrontLayer->m_pEditor = m_pEditor;
	m_pFrontLayer->m_TexId = m_pEditor->ms_EntitiesTexture;
}

void CEditorMap::MakeSwitchLayer(CLayer *pLayer)
{
	m_pSwitchLayer = (CLayerSwitch *)pLayer;
	m_pSwitchLayer->m_pEditor = m_pEditor;
	m_pSwitchLayer->m_TexId = m_pEditor->ms_EntitiesTexture;
}

void CEditorMap::MakeGameGroup(CLayerGroup *pGroup)
{
	m_pGameGroup = pGroup;
	m_pGameGroup->m_GameGroup = true;
	m_pGameGroup->m_pName = "Game";
}



void CEditorMap::Clean()
{
	m_lGroups.delete_all();
	m_lEnvelopes.delete_all();
	m_lImages.delete_all();

	m_pGameLayer = 0x0;
	m_pTeleLayer = 0x0;
	m_pSpeedupLayer = 0x0;
	m_pFrontLayer = 0x0;
	m_pSwitchLayer = 0x0;
	m_pGameGroup = 0x0;
}

void CEditorMap::CreateDefault(int EntitiesTexture)
{
	// add background
	CLayerGroup *pGroup = NewGroup();
	pGroup->m_ParallaxX = 0;
	pGroup->m_ParallaxY = 0;
	CLayerQuads *pLayer = new CLayerQuads;
	pLayer->m_pEditor = m_pEditor;
	CQuad *pQuad = pLayer->NewQuad();
	const int Width = 800000;
	const int Height = 600000;
	pQuad->m_aPoints[0].x = pQuad->m_aPoints[2].x = -Width;
	pQuad->m_aPoints[1].x = pQuad->m_aPoints[3].x = Width;
	pQuad->m_aPoints[0].y = pQuad->m_aPoints[1].y = -Height;
	pQuad->m_aPoints[2].y = pQuad->m_aPoints[3].y = Height;
	pQuad->m_aColors[0].r = pQuad->m_aColors[1].r = 94;
	pQuad->m_aColors[0].g = pQuad->m_aColors[1].g = 132;
	pQuad->m_aColors[0].b = pQuad->m_aColors[1].b = 174;
	pQuad->m_aColors[2].r = pQuad->m_aColors[3].r = 204;
	pQuad->m_aColors[2].g = pQuad->m_aColors[3].g = 232;
	pQuad->m_aColors[2].b = pQuad->m_aColors[3].b = 255;
	pGroup->AddLayer(pLayer);

	// add game layer and front
	MakeGameGroup(NewGroup());
	MakeGameLayer(new CLayerGame(50, 50));
	MakeFrontLayer(new CLayerFront(50, 50));
	m_pGameGroup->AddLayer(m_pGameLayer);
	m_pGameGroup->AddLayer(m_pFrontLayer);
	m_pTeleLayer = 0x0;
	m_pSpeedupLayer = 0x0;
	m_pSwitchLayer = 0x0;
}

void CEditor::Init()
{
	m_pInput = Kernel()->RequestInterface<IInput>();
	m_pClient = Kernel()->RequestInterface<IClient>();
	m_pConsole = Kernel()->RequestInterface<IConsole>();
	m_pGraphics = Kernel()->RequestInterface<IGraphics>();
	m_pTextRender = Kernel()->RequestInterface<ITextRender>();
	m_pStorage = Kernel()->RequestInterface<IStorage>();
	m_RenderTools.m_pGraphics = m_pGraphics;
	m_RenderTools.m_pUI = &m_UI;
	m_UI.SetGraphics(m_pGraphics, m_pTextRender);
	m_Map.m_pEditor = this;

	ms_CheckerTexture = Graphics()->LoadTexture("editor/checker.png", CImageInfo::FORMAT_AUTO, 0);
	ms_BackgroundTexture = Graphics()->LoadTexture("editor/background.png", CImageInfo::FORMAT_AUTO, 0);
	ms_CursorTexture = Graphics()->LoadTexture("editor/cursor.png", CImageInfo::FORMAT_AUTO, 0);
	ms_EntitiesTexture = Graphics()->LoadTexture("editor/entities.png", CImageInfo::FORMAT_AUTO, 0);

	m_TilesetPicker.m_pEditor = this;
	m_TilesetPicker.MakePalette();
	m_TilesetPicker.m_Readonly = true;

	m_Brush.m_pMap = &m_Map;

	Reset();
}

void CEditor::DoMapBorder()
{
    CLayerTiles *pT = (CLayerTiles *)GetSelectedLayerType(0, LAYERTYPE_TILES);
    
    for(int i = 0; i < pT->m_Width*2; ++i)
        pT->m_pTiles[i].m_Index = 1;
        
    for(int i = 0; i < pT->m_Width*pT->m_Height; ++i)
    {
        if(i%pT->m_Width < 2 || i%pT->m_Width > pT->m_Width-3)
            pT->m_pTiles[i].m_Index = 1;
    }
    
    for(int i = (pT->m_Width*(pT->m_Height-2)); i < pT->m_Width*pT->m_Height; ++i)
        pT->m_pTiles[i].m_Index = 1;
}

void CEditor::UpdateAndRender()
{
	static int s_MouseX = 0;
	static int s_MouseY = 0;

	if(m_Animate)
		m_AnimateTime = (time_get()-m_AnimateStart)/(float)time_freq();
	else
		m_AnimateTime = 0;
	ms_pUiGotContext = 0;

	// handle mouse movement
	float mx, my, Mwx, Mwy;
	int rx, ry;
	{
		Input()->MouseRelative(&rx, &ry);
		m_MouseDeltaX = rx;
		m_MouseDeltaY = ry;

		if(!m_LockMouse)
		{
			s_MouseX += rx;
			s_MouseY += ry;
		}

		if(s_MouseX < 0) s_MouseX = 0;
		if(s_MouseY < 0) s_MouseY = 0;
		if(s_MouseX > UI()->Screen()->w) s_MouseX = (int)UI()->Screen()->w;
		if(s_MouseY > UI()->Screen()->h) s_MouseY = (int)UI()->Screen()->h;

		// update the ui
		mx = s_MouseX;
		my = s_MouseY;
		Mwx = 0;
		Mwy = 0;

		// fix correct world x and y
		CLayerGroup *g = GetSelectedGroup();
		if(g)
		{
			float aPoints[4];
			g->Mapping(aPoints);

			float WorldWidth = aPoints[2]-aPoints[0];
			float WorldHeight = aPoints[3]-aPoints[1];

			Mwx = aPoints[0] + WorldWidth * (s_MouseX/UI()->Screen()->w);
			Mwy = aPoints[1] + WorldHeight * (s_MouseY/UI()->Screen()->h);
			m_MouseDeltaWx = m_MouseDeltaX*(WorldWidth / UI()->Screen()->w);
			m_MouseDeltaWy = m_MouseDeltaY*(WorldHeight / UI()->Screen()->h);
		}

		int Buttons = 0;
		if(Input()->KeyPressed(KEY_MOUSE_1)) Buttons |= 1;
		if(Input()->KeyPressed(KEY_MOUSE_2)) Buttons |= 2;
		if(Input()->KeyPressed(KEY_MOUSE_3)) Buttons |= 4;

		UI()->Update(mx,my,Mwx,Mwy,Buttons);
	}

	// toggle gui
	if(Input()->KeyDown(KEY_TAB))
		m_GuiActive = !m_GuiActive;

	if(Input()->KeyDown(KEY_F5))
		Save("maps/debug_test2.map");

	if(Input()->KeyDown(KEY_F6))
		Load("maps/debug_test2.map");
	
	if(Input()->KeyDown(KEY_F8))
		Load("maps/debug_test.map");
	
	if(Input()->KeyDown(KEY_F7))
		Save("maps/quicksave.map");

	if(Input()->KeyDown(KEY_F10))
		m_ShowMousePointer = false;

	Render();

	if(Input()->KeyDown(KEY_F10))
	{
		Graphics()->TakeScreenshot();
		m_ShowMousePointer = true;
	}

	Input()->ClearEvents();
}

IEditor *CreateEditor() { return new CEditor; }<|MERGE_RESOLUTION|>--- conflicted
+++ resolved
@@ -2185,13 +2185,9 @@
 
 static void EditorListdirCallback(const char *pName, int IsDir, int DirType, void *pUser)
 {
-<<<<<<< HEAD
-	if(pName[0] == '.' && pName[1] == 0)
-=======
 	CEditor *pEditor = (CEditor*)pUser;
 	if(pName[0] == '.' && (pName[1] == 0 ||
 		(pName[1] == '.' && pName[2] == 0 && (!str_comp(pEditor->m_aFileDialogPath, "maps") || !str_comp(pEditor->m_aFileDialogPath, "mapres")))))
->>>>>>> 5faec7c8
 		return;
 
 	pEditor->m_FileList.add(string(pName));
