/* (c) Magnus Auvinen. See licence.txt in the root of the distribution for more information. */
/* If you are missing that file, acquire a complete release at teeworlds.com.                */
#include <base/tl/array.h>
#include <base/system.h>
#include <base/color.h>
#include <time.h>

#if defined(CONF_FAMILY_UNIX)
#include <pthread.h>
#endif

#include <engine/shared/datafile.h>
#include <engine/shared/config.h>
#include <engine/client.h>
#include <engine/console.h>
#include <engine/graphics.h>
#include <engine/input.h>
#include <engine/keys.h>
#include <engine/storage.h>
#include <engine/textrender.h>

#include <game/gamecore.h>
#include <game/localization.h>
#include <game/client/lineinput.h>
#include <game/client/render.h>
#include <game/client/ui.h>
#include <game/generated/client_data.h>

#include "auto_map.h"
#include "editor.h"

const char* vanillaImages[] = {"bg_cloud1", "bg_cloud2", "bg_cloud3",
	"desert_doodads", "desert_main", "desert_mountains", "desert_mountains2",
	"desert_sun", "generic_deathtiles", "generic_unhookable", "grass_doodads",
	"grass_main", "jungle_background", "jungle_deathtiles", "jungle_doodads",
	"jungle_main", "jungle_midground", "jungle_unhookables", "moon", "mountains",
	"snow", "stars", "sun", "winter_doodads", "winter_main", "winter_mountains",
	"winter_mountains2", "winter_mountains3"};

int CEditor::ms_CheckerTexture;
int CEditor::ms_BackgroundTexture;
int CEditor::ms_CursorTexture;
int CEditor::ms_EntitiesTexture;
const void* CEditor::ms_pUiGotContext;

int CEditor::ms_FrontTexture;
int CEditor::ms_TeleTexture;
int CEditor::ms_SpeedupTexture;
int CEditor::ms_SwitchTexture;
int CEditor::ms_TuneTexture;

vec3 CEditor::ms_PickerColor;
int CEditor::ms_SVPicker;
int CEditor::ms_HuePicker;


enum
{
	BUTTON_CONTEXT=1,
};

CEditorImage::~CEditorImage()
{
	m_pEditor->Graphics()->UnloadTexture(m_TexID);
	if(m_pData)
	{
		mem_free(m_pData);
		m_pData = 0;
	}
}

CEditorSound::~CEditorSound()
{
	m_pEditor->Sound()->UnloadSample(m_SoundID);
	if(m_pData)
	{
		mem_free(m_pData);
		m_pData = 0x0;
	}
}

CLayerGroup::CLayerGroup()
{
	m_aName[0] = 0;
	m_Visible = true;
	m_SaveToMap = true;
	m_Collapse = false;
	m_GameGroup = false;
	m_OffsetX = 0;
	m_OffsetY = 0;
	m_ParallaxX = 100;
	m_ParallaxY = 100;

	m_UseClipping = 0;
	m_ClipX = 0;
	m_ClipY = 0;
	m_ClipW = 0;
	m_ClipH = 0;
}

CLayerGroup::~CLayerGroup()
{
	Clear();
}

void CLayerGroup::Convert(CUIRect *pRect)
{
	pRect->x += m_OffsetX;
	pRect->y += m_OffsetY;
}

void CLayerGroup::Mapping(float *pPoints)
{
	m_pMap->m_pEditor->RenderTools()->MapscreenToWorld(
		m_pMap->m_pEditor->m_WorldOffsetX, m_pMap->m_pEditor->m_WorldOffsetY,
		m_ParallaxX/100.0f, m_ParallaxY/100.0f,
		m_OffsetX, m_OffsetY,
		m_pMap->m_pEditor->Graphics()->ScreenAspect(), m_pMap->m_pEditor->m_WorldZoom, pPoints);

	pPoints[0] += m_pMap->m_pEditor->m_EditorOffsetX;
	pPoints[1] += m_pMap->m_pEditor->m_EditorOffsetY;
	pPoints[2] += m_pMap->m_pEditor->m_EditorOffsetX;
	pPoints[3] += m_pMap->m_pEditor->m_EditorOffsetY;
}

void CLayerGroup::MapScreen()
{
	float aPoints[4];
	Mapping(aPoints);
	m_pMap->m_pEditor->Graphics()->MapScreen(aPoints[0], aPoints[1], aPoints[2], aPoints[3]);
}

void CLayerGroup::Render()
{
	MapScreen();
	IGraphics *pGraphics = m_pMap->m_pEditor->Graphics();

	if(m_UseClipping)
	{
		float aPoints[4];
		m_pMap->m_pGameGroup->Mapping(aPoints);
		float x0 = (m_ClipX - aPoints[0]) / (aPoints[2]-aPoints[0]);
		float y0 = (m_ClipY - aPoints[1]) / (aPoints[3]-aPoints[1]);
		float x1 = ((m_ClipX+m_ClipW) - aPoints[0]) / (aPoints[2]-aPoints[0]);
		float y1 = ((m_ClipY+m_ClipH) - aPoints[1]) / (aPoints[3]-aPoints[1]);

		pGraphics->ClipEnable((int)(x0*pGraphics->ScreenWidth()), (int)(y0*pGraphics->ScreenHeight()),
			(int)((x1-x0)*pGraphics->ScreenWidth()), (int)((y1-y0)*pGraphics->ScreenHeight()));
	}

	for(int i = 0; i < m_lLayers.size(); i++)
	{
		if(m_lLayers[i]->m_Visible && m_lLayers[i] != m_pMap->m_pGameLayer
		&& m_lLayers[i] != m_pMap->m_pFrontLayer && m_lLayers[i] != m_pMap->m_pTeleLayer
		&& m_lLayers[i] != m_pMap->m_pSpeedupLayer && m_lLayers[i] != m_pMap->m_pSwitchLayer && m_lLayers[i] != m_pMap->m_pTuneLayer)
		{
			if(m_pMap->m_pEditor->m_ShowDetail || !(m_lLayers[i]->m_Flags&LAYERFLAG_DETAIL))
				m_lLayers[i]->Render();
		}
	}

	pGraphics->ClipDisable();
}

void CLayerGroup::AddLayer(CLayer *l)
{
	m_pMap->m_Modified = true;
	m_lLayers.add(l);
}

void CLayerGroup::DeleteLayer(int Index)
{
	if(Index < 0 || Index >= m_lLayers.size()) return;
	delete m_lLayers[Index];
	m_lLayers.remove_index(Index);
	m_pMap->m_Modified = true;
	m_pMap->m_UndoModified++;
}

void CLayerGroup::GetSize(float *w, float *h)
{
	*w = 0; *h = 0;
	for(int i = 0; i < m_lLayers.size(); i++)
	{
		float lw, lh;
		m_lLayers[i]->GetSize(&lw, &lh);
		*w = max(*w, lw);
		*h = max(*h, lh);
	}
}

int CLayerGroup::SwapLayers(int Index0, int Index1)
{
	if(Index0 < 0 || Index0 >= m_lLayers.size()) return Index0;
	if(Index1 < 0 || Index1 >= m_lLayers.size()) return Index0;
	if(Index0 == Index1) return Index0;
	m_pMap->m_Modified = true;
	m_pMap->m_UndoModified++;
	swap(m_lLayers[Index0], m_lLayers[Index1]);
	return Index1;
}

void CEditorImage::AnalyseTileFlags()
{
	mem_zero(m_aTileFlags, sizeof(m_aTileFlags));

	int tw = m_Width/16; // tilesizes
	int th = m_Height/16;
	if ( tw == th && m_Format == CImageInfo::FORMAT_RGBA )
	{
		unsigned char *pPixelData = (unsigned char *)m_pData;

		int TileID = 0;
		for(int ty = 0; ty < 16; ty++)
			for(int tx = 0; tx < 16; tx++, TileID++)
			{
				bool Opaque = true;
				for(int x = 0; x < tw; x++)
					for(int y = 0; y < th; y++)
					{
						int p = (ty*tw+y)*m_Width + tx*tw+x;
						if(pPixelData[p*4+3] < 250)
						{
							Opaque = false;
							break;
						}
					}

				if(Opaque)
					m_aTileFlags[TileID] |= TILEFLAG_OPAQUE;
			}
	}

}

void CEditor::EnvelopeEval(float TimeOffset, int Env, float *pChannels, void *pUser)
{
	CEditor *pThis = (CEditor *)pUser;
	if(Env < 0 || Env >= pThis->m_Map.m_lEnvelopes.size())
	{
		pChannels[0] = 0;
		pChannels[1] = 0;
		pChannels[2] = 0;
		pChannels[3] = 0;
		return;
	}

	CEnvelope *e = pThis->m_Map.m_lEnvelopes[Env];
	float t = pThis->m_AnimateTime+TimeOffset;
	t *= pThis->m_AnimateSpeed;
	e->Eval(t, pChannels);
}

/********************************************************
 OTHER
*********************************************************/

// copied from gc_menu.cpp, should be more generalized
//extern int ui_do_edit_box(void *id, const CUIRect *rect, char *str, int str_size, float font_size, bool hidden=false);
int CEditor::DoEditBox(void *pID, const CUIRect *pRect, char *pStr, unsigned StrSize, float FontSize, float *Offset, bool Hidden, int Corners)
{
	int Inside = UI()->MouseInside(pRect);
	bool ReturnValue = false;
	bool UpdateOffset = false;
	static int s_AtIndex = 0;
	static bool s_DoScroll = false;
	static float s_ScrollStart = 0.0f;

	FontSize *= UI()->Scale();

	if(UI()->LastActiveItem() == pID)
	{
		m_EditBoxActive = 2;
		int Len = str_length(pStr);
		if(Len == 0)
			s_AtIndex = 0;

		if(Inside && UI()->MouseButton(0))
		{
			s_DoScroll = true;
			s_ScrollStart = UI()->MouseX();
			int MxRel = (int)(UI()->MouseX() - pRect->x);

			for(int i = 1; i <= Len; i++)
			{
				if(TextRender()->TextWidth(0, FontSize, pStr, i) - *Offset > MxRel)
				{
					s_AtIndex = i - 1;
					break;
				}

				if(i == Len)
					s_AtIndex = Len;
			}
		}
		else if(!UI()->MouseButton(0))
			s_DoScroll = false;
		else if(s_DoScroll)
		{
			// do scrolling
			if(UI()->MouseX() < pRect->x && s_ScrollStart-UI()->MouseX() > 10.0f)
			{
				s_AtIndex = max(0, s_AtIndex-1);
				s_ScrollStart = UI()->MouseX();
				UpdateOffset = true;
			}
			else if(UI()->MouseX() > pRect->x+pRect->w && UI()->MouseX()-s_ScrollStart > 10.0f)
			{
				s_AtIndex = min(Len, s_AtIndex+1);
				s_ScrollStart = UI()->MouseX();
				UpdateOffset = true;
			}
		}

		for(int i = 0; i < Input()->NumEvents(); i++)
		{
			Len = str_length(pStr);
			int NumChars = Len;
			ReturnValue |= CLineInput::Manipulate(Input()->GetEvent(i), pStr, StrSize, StrSize, &Len, &s_AtIndex, &NumChars);
		}
	}

	bool JustGotActive = false;

	if(UI()->ActiveItem() == pID)
	{
		if(!UI()->MouseButton(0))
		{
			s_AtIndex = min(s_AtIndex, str_length(pStr));
			s_DoScroll = false;
			UI()->SetActiveItem(0);
		}
	}
	else if(UI()->HotItem() == pID)
	{
		if(UI()->MouseButton(0))
		{
			if (UI()->LastActiveItem() != pID)
				JustGotActive = true;
			UI()->SetActiveItem(pID);
		}
	}

	if(Inside)
		UI()->SetHotItem(pID);

	CUIRect Textbox = *pRect;
	RenderTools()->DrawUIRect(&Textbox, vec4(1, 1, 1, 0.5f), Corners, 3.0f);
	Textbox.VMargin(2.0f, &Textbox);

	const char *pDisplayStr = pStr;
	char aStars[128];

	if(Hidden)
	{
		unsigned s = str_length(pStr);
		if(s >= sizeof(aStars))
			s = sizeof(aStars)-1;
		for(unsigned int i = 0; i < s; ++i)
			aStars[i] = '*';
		aStars[s] = 0;
		pDisplayStr = aStars;
	}

	// check if the text has to be moved
	if(UI()->LastActiveItem() == pID && !JustGotActive && (UpdateOffset || Input()->NumEvents()))
	{
		float w = TextRender()->TextWidth(0, FontSize, pDisplayStr, s_AtIndex);
		if(w-*Offset > Textbox.w)
		{
			// move to the left
			float wt = TextRender()->TextWidth(0, FontSize, pDisplayStr, -1);
			do
			{
				*Offset += min(wt-*Offset-Textbox.w, Textbox.w/3);
			}
			while(w-*Offset > Textbox.w);
		}
		else if(w-*Offset < 0.0f)
		{
			// move to the right
			do
			{
				*Offset = max(0.0f, *Offset-Textbox.w/3);
			}
			while(w-*Offset < 0.0f);
		}
	}
	UI()->ClipEnable(pRect);
	Textbox.x -= *Offset;

	UI()->DoLabel(&Textbox, pDisplayStr, FontSize, -1);

	// render the cursor
	if(UI()->LastActiveItem() == pID && !JustGotActive)
	{
		float w = TextRender()->TextWidth(0, FontSize, pDisplayStr, s_AtIndex);
		Textbox = *pRect;
		Textbox.VSplitLeft(2.0f, 0, &Textbox);
		Textbox.x += (w-*Offset-TextRender()->TextWidth(0, FontSize, "|", -1)/2);

		if((2*time_get()/time_freq()) % 2)	// make it blink
			UI()->DoLabel(&Textbox, "|", FontSize, -1);
	}
	UI()->ClipDisable();

	return ReturnValue;
}

vec4 CEditor::ButtonColorMul(const void *pID)
{
	if(UI()->ActiveItem() == pID)
		return vec4(1,1,1,0.5f);
	else if(UI()->HotItem() == pID)
		return vec4(1,1,1,1.5f);
	return vec4(1,1,1,1);
}

float CEditor::UiDoScrollbarV(const void *pID, const CUIRect *pRect, float Current)
{
	CUIRect Handle;
	static float s_OffsetY;
	pRect->HSplitTop(33, &Handle, 0);

	Handle.y += (pRect->h-Handle.h)*Current;

	// logic
	float Ret = Current;
	int Inside = UI()->MouseInside(&Handle);

	if(UI()->ActiveItem() == pID)
	{
		if(!UI()->MouseButton(0))
			UI()->SetActiveItem(0);

		float Min = pRect->y;
		float Max = pRect->h-Handle.h;
		float Cur = UI()->MouseY()-s_OffsetY;
		Ret = (Cur-Min)/Max;
		if(Ret < 0.0f) Ret = 0.0f;
		if(Ret > 1.0f) Ret = 1.0f;
	}
	else if(UI()->HotItem() == pID)
	{
		if(UI()->MouseButton(0))
		{
			UI()->SetActiveItem(pID);
			s_OffsetY = UI()->MouseY()-Handle.y;
		}
	}

	if(Inside)
		UI()->SetHotItem(pID);

	// render
	CUIRect Rail;
	pRect->VMargin(5.0f, &Rail);
	RenderTools()->DrawUIRect(&Rail, vec4(1,1,1,0.25f), 0, 0.0f);

	CUIRect Slider = Handle;
	Slider.w = Rail.x-Slider.x;
	RenderTools()->DrawUIRect(&Slider, vec4(1,1,1,0.25f), CUI::CORNER_L, 2.5f);
	Slider.x = Rail.x+Rail.w;
	RenderTools()->DrawUIRect(&Slider, vec4(1,1,1,0.25f), CUI::CORNER_R, 2.5f);

	Slider = Handle;
	Slider.Margin(5.0f, &Slider);
	RenderTools()->DrawUIRect(&Slider, vec4(1,1,1,0.25f)*ButtonColorMul(pID), CUI::CORNER_ALL, 2.5f);

	return Ret;
}

vec4 CEditor::GetButtonColor(const void *pID, int Checked)
{
	if(Checked < 0)
		return vec4(0,0,0,0.5f);

	switch(Checked)
	{
	case 7: // selected + game layers
		if(UI()->HotItem() == pID)
			return vec4(1,0,0,0.4f);
		return vec4(1,0,0,0.2f);

	case 6: // game layers
		if(UI()->HotItem() == pID)
			return vec4(1,1,1,0.4f);
		return vec4(1,1,1,0.2f);

	case 5: // selected + image/sound should be embedded
		if(UI()->HotItem() == pID)
			return vec4(1,0,0,0.75f);
		return vec4(1,0,0,0.5f);

	case 4: // image/sound should be embedded
		if(UI()->HotItem() == pID)
			return vec4(1,0,0,1.0f);
		return vec4(1,0,0,0.875f);

	case 3: // selected + unused image/sound
		if(UI()->HotItem() == pID)
			return vec4(1,0,1,0.75f);
		return vec4(1,0,1,0.5f);

	case 2: // unused image/sound
		if(UI()->HotItem() == pID)
			return vec4(0,0,1,0.75f);
		return vec4(0,0,1,0.5f);

	case 1: // selected
		if(UI()->HotItem() == pID)
			return vec4(1,0,0,0.75f);
		return vec4(1,0,0,0.5f);

	default: // regular
		if(UI()->HotItem() == pID)
			return vec4(1,1,1,0.75f);
		return vec4(1,1,1,0.5f);
	}
}

int CEditor::DoButton_Editor_Common(const void *pID, const char *pText, int Checked, const CUIRect *pRect, int Flags, const char *pToolTip)
{
	if(UI()->MouseInside(pRect))
	{
		if(Flags&BUTTON_CONTEXT)
			ms_pUiGotContext = pID;
		if(m_pTooltip)
			m_pTooltip = pToolTip;
	}

	if(UI()->HotItem() == pID && pToolTip)
		m_pTooltip = (const char *)pToolTip;

	return UI()->DoButtonLogic(pID, pText, Checked, pRect);

	// Draw here
	//return UI()->DoButton(id, text, checked, r, draw_func, 0);
}


int CEditor::DoButton_Editor(const void *pID, const char *pText, int Checked, const CUIRect *pRect, int Flags, const char *pToolTip)
{
	RenderTools()->DrawUIRect(pRect, GetButtonColor(pID, Checked), CUI::CORNER_ALL, 3.0f);
	CUIRect NewRect = *pRect;
	NewRect.y += NewRect.h/2.0f-7.0f;
	float tw = min(TextRender()->TextWidth(0, 10.0f, pText, -1), NewRect.w);
	CTextCursor Cursor;
	TextRender()->SetCursor(&Cursor, NewRect.x + NewRect.w/2-tw/2, NewRect.y - 1.0f, 10.0f, TEXTFLAG_RENDER|TEXTFLAG_STOP_AT_END);
	Cursor.m_LineWidth = NewRect.w;
	TextRender()->TextEx(&Cursor, pText, -1);
	Checked %= 2;
	return DoButton_Editor_Common(pID, pText, Checked, pRect, Flags, pToolTip);
}

int CEditor::DoButton_Env(const void *pID, const char *pText, int Checked, const CUIRect *pRect, const char *pToolTip, vec3 BaseColor)
{
	float bright = Checked ? 1.0f : 0.5f;
	float alpha = UI()->HotItem() == pID ? 1.0f : 0.75f;
	vec4 color = vec4(BaseColor.r*bright, BaseColor.g*bright, BaseColor.b*bright, alpha);

	RenderTools()->DrawUIRect(pRect, color, CUI::CORNER_ALL, 3.0f);
	CUIRect NewRect = *pRect;
	NewRect.y += NewRect.h/2.0f-7.0f;
	float tw = min(TextRender()->TextWidth(0, 10.0f, pText, -1), NewRect.w);
	CTextCursor Cursor;
	TextRender()->SetCursor(&Cursor, NewRect.x + NewRect.w/2-tw/2, NewRect.y - 1.0f, 10.0f, TEXTFLAG_RENDER|TEXTFLAG_STOP_AT_END);
	Cursor.m_LineWidth = NewRect.w;
	TextRender()->TextEx(&Cursor, pText, -1);
	Checked %= 2;
	return DoButton_Editor_Common(pID, pText, Checked, pRect, 0, pToolTip);
}

int CEditor::DoButton_File(const void *pID, const char *pText, int Checked, const CUIRect *pRect, int Flags, const char *pToolTip)
{
	if(Checked)
		RenderTools()->DrawUIRect(pRect, GetButtonColor(pID, Checked), CUI::CORNER_ALL, 3.0f);

	CUIRect t = *pRect;
	t.VMargin(5.0f, &t);
	UI()->DoLabel(&t, pText, 10, -1, -1);
	return DoButton_Editor_Common(pID, pText, Checked, pRect, Flags, pToolTip);
}

int CEditor::DoButton_Menu(const void *pID, const char *pText, int Checked, const CUIRect *pRect, int Flags, const char *pToolTip)
{
	CUIRect r = *pRect;
	RenderTools()->DrawUIRect(&r, vec4(0.5f, 0.5f, 0.5f, 1.0f), CUI::CORNER_T, 3.0f);

	r = *pRect;
	r.VMargin(5.0f, &r);
	UI()->DoLabel(&r, pText, 10, -1, -1);
	return DoButton_Editor_Common(pID, pText, Checked, pRect, Flags, pToolTip);
}

int CEditor::DoButton_MenuItem(const void *pID, const char *pText, int Checked, const CUIRect *pRect, int Flags, const char *pToolTip)
{
	if(UI()->HotItem() == pID || Checked)
		RenderTools()->DrawUIRect(pRect, GetButtonColor(pID, Checked), CUI::CORNER_ALL, 3.0f);

	CUIRect t = *pRect;
	t.VMargin(5.0f, &t);
	CTextCursor Cursor;
	TextRender()->SetCursor(&Cursor, t.x, t.y - 1.0f, 10.0f, TEXTFLAG_RENDER|TEXTFLAG_STOP_AT_END);
	Cursor.m_LineWidth = t.w;
	TextRender()->TextEx(&Cursor, pText, -1);
	return DoButton_Editor_Common(pID, pText, Checked, pRect, Flags, pToolTip);
}

int CEditor::DoButton_Tab(const void *pID, const char *pText, int Checked, const CUIRect *pRect, int Flags, const char *pToolTip)
{
	RenderTools()->DrawUIRect(pRect, GetButtonColor(pID, Checked), CUI::CORNER_T, 5.0f);
	CUIRect NewRect = *pRect;
	NewRect.y += NewRect.h/2.0f-7.0f;
	UI()->DoLabel(&NewRect, pText, 10, 0, -1);
	return DoButton_Editor_Common(pID, pText, Checked, pRect, Flags, pToolTip);
}

int CEditor::DoButton_Ex(const void *pID, const char *pText, int Checked, const CUIRect *pRect, int Flags, const char *pToolTip, int Corners, float FontSize)
{
	RenderTools()->DrawUIRect(pRect, GetButtonColor(pID, Checked), Corners, 3.0f);
	CUIRect NewRect = *pRect;
	NewRect.HMargin(NewRect.h/2.0f-FontSize/2.0f-1.0f, &NewRect);
	UI()->DoLabel(&NewRect, pText, FontSize, 0, -1);
	return DoButton_Editor_Common(pID, pText, Checked, pRect, Flags, pToolTip);
}

int CEditor::DoButton_ButtonInc(const void *pID, const char *pText, int Checked, const CUIRect *pRect, int Flags, const char *pToolTip)
{
	RenderTools()->DrawUIRect(pRect, GetButtonColor(pID, Checked), CUI::CORNER_R, 3.0f);
	UI()->DoLabel(pRect, pText?pText:"+", 10, 0, -1);
	return DoButton_Editor_Common(pID, pText, Checked, pRect, Flags, pToolTip);
}

int CEditor::DoButton_ButtonDec(const void *pID, const char *pText, int Checked, const CUIRect *pRect, int Flags, const char *pToolTip)
{
	RenderTools()->DrawUIRect(pRect, GetButtonColor(pID, Checked), CUI::CORNER_L, 3.0f);
	UI()->DoLabel(pRect, pText?pText:"-", 10, 0, -1);
	return DoButton_Editor_Common(pID, pText, Checked, pRect, Flags, pToolTip);
}

int CEditor::DoButton_ColorPicker(const void *pID, const CUIRect *pRect, vec4 *pColor, const char *pToolTip)
{
	RenderTools()->DrawUIRect(pRect, *pColor, 0, 0.0f);
	return DoButton_Editor_Common(pID, 0x0, 0, pRect, 0, pToolTip);
}

void CEditor::RenderGrid(CLayerGroup *pGroup)
{
	if(!m_GridActive)
		return;

	float aGroupPoints[4];
	pGroup->Mapping(aGroupPoints);

	float w = UI()->Screen()->w;
	float h = UI()->Screen()->h;

	int LineDistance = GetLineDistance();

	int XOffset = aGroupPoints[0]/LineDistance;
	int YOffset = aGroupPoints[1]/LineDistance;
	int XGridOffset = XOffset % m_GridFactor;
	int YGridOffset = YOffset % m_GridFactor;

	Graphics()->TextureSet(-1);
	Graphics()->LinesBegin();

	for(int i = 0; i < (int)w; i++)
	{
		if((i+YGridOffset) % m_GridFactor == 0)
			Graphics()->SetColor(1.0f, 0.3f, 0.3f, 0.3f);
		else
			Graphics()->SetColor(1.0f, 1.0f, 1.0f, 0.15f);

		IGraphics::CLineItem Line = IGraphics::CLineItem(LineDistance*XOffset, LineDistance*i+LineDistance*YOffset, w+aGroupPoints[2], LineDistance*i+LineDistance*YOffset);
		Graphics()->LinesDraw(&Line, 1);

		if((i+XGridOffset) % m_GridFactor == 0)
			Graphics()->SetColor(1.0f, 0.3f, 0.3f, 0.3f);
		else
			Graphics()->SetColor(1.0f, 1.0f, 1.0f, 0.15f);

		Line = IGraphics::CLineItem(LineDistance*i+LineDistance*XOffset, LineDistance*YOffset, LineDistance*i+LineDistance*XOffset, h+aGroupPoints[3]);
		Graphics()->LinesDraw(&Line, 1);
	}
	Graphics()->SetColor(1.0f, 1.0f, 1.0f, 1.0f);
	Graphics()->LinesEnd();
}

void CEditor::RenderBackground(CUIRect View, int Texture, float Size, float Brightness)
{
	Graphics()->TextureSet(Texture);
	Graphics()->BlendNormal();
	Graphics()->QuadsBegin();
	Graphics()->SetColor(Brightness, Brightness, Brightness, 1.0f);
	Graphics()->QuadsSetSubset(0,0, View.w/Size, View.h/Size);
	IGraphics::CQuadItem QuadItem(View.x, View.y, View.w, View.h);
	Graphics()->QuadsDrawTL(&QuadItem, 1);
	Graphics()->QuadsEnd();
}

int CEditor::UiDoValueSelector(void *pID, CUIRect *pRect, const char *pLabel, int Current, int Min, int Max, int Step, float Scale, const char *pToolTip, bool isDegree, bool isHex, int corners, vec4* color)
{
	// logic
	static float s_Value;
	static char s_NumStr[64];
	static bool s_TextMode = false;
	static void* s_LastTextpID = pID;
	int Inside = UI()->MouseInside(pRect);

	if(UI()->MouseButton(1) && UI()->HotItem() == pID)
	{
		s_LastTextpID = pID;
		s_TextMode = true;
		if(isHex)
			str_format(s_NumStr, sizeof(s_NumStr), "%06X", Current);
		else
			str_format(s_NumStr, sizeof(s_NumStr), "%d", Current);
	}

	if(UI()->ActiveItem() == pID)
	{
		if(!UI()->MouseButton(0))
		{
			m_LockMouse = false;
			UI()->SetActiveItem(0);
			s_TextMode = false;
		}
	}

	if(s_TextMode && s_LastTextpID == pID)
	{
		m_pTooltip = "Type your number";

		static float s_NumberBoxID = 0;
		DoEditBox(&s_NumberBoxID, pRect, s_NumStr, sizeof(s_NumStr), 10.0f, &s_NumberBoxID);

		UI()->SetActiveItem(&s_NumberBoxID);

		if(Input()->KeyIsPressed(KEY_RETURN) || Input()->KeyIsPressed(KEY_KP_ENTER) ||
				((UI()->MouseButton(1) || UI()->MouseButton(0)) && !Inside))
		{
			if(isHex)
				Current = clamp(str_toint_base(s_NumStr, 16), Min, Max);
			else
				Current = clamp(str_toint(s_NumStr), Min, Max);
			m_LockMouse = false;
			UI()->SetActiveItem(0);
			s_TextMode = false;
		}

		if(Input()->KeyIsPressed(KEY_ESCAPE))
		{
			m_LockMouse = false;
			UI()->SetActiveItem(0);
			s_TextMode = false;
		}
	}
	else
	{
		if(UI()->ActiveItem() == pID)
		{
			if(UI()->MouseButton(0))
			{
				if(Input()->KeyIsPressed(KEY_LSHIFT) || Input()->KeyIsPressed(KEY_RSHIFT))
					s_Value += m_MouseDeltaX*0.05f;
				else
					s_Value += m_MouseDeltaX;

				if(absolute(s_Value) > Scale)
				{
					int Count = (int)(s_Value/Scale);
					s_Value = fmod(s_Value, Scale);
					Current += Step*Count;
					Current = clamp(Current, Min, Max);
				}
			}
			if(pToolTip && !s_TextMode)
				m_pTooltip = pToolTip;
		}
		else if(UI()->HotItem() == pID)
		{
			if(UI()->MouseButton(0))
			{
				m_LockMouse = true;
				s_Value = 0;
				UI()->SetActiveItem(pID);
			}
			if(pToolTip && !s_TextMode)
				m_pTooltip = pToolTip;
		}

		if(Inside)
			UI()->SetHotItem(pID);

		// render
		char aBuf[128];
		if(pLabel[0] != '\0')
			str_format(aBuf, sizeof(aBuf),"%s %d", pLabel, Current);
		else if(isDegree)
			str_format(aBuf, sizeof(aBuf),"%d°", Current);
		else if(isHex)
			str_format(aBuf, sizeof(aBuf),"#%06X", Current);
		else
			str_format(aBuf, sizeof(aBuf),"%d", Current);
		RenderTools()->DrawUIRect(pRect, color ? *color : GetButtonColor(pID, 0), corners, 5.0f);
		pRect->y += pRect->h/2.0f-7.0f;
		UI()->DoLabel(pRect, aBuf, 10, 0, -1);
	}

	return Current;
}

CLayerGroup *CEditor::GetSelectedGroup()
{
	if(m_SelectedGroup >= 0 && m_SelectedGroup < m_Map.m_lGroups.size())
		return m_Map.m_lGroups[m_SelectedGroup];
	return 0x0;
}

CLayer *CEditor::GetSelectedLayer(int Index)
{
	CLayerGroup *pGroup = GetSelectedGroup();
	if(!pGroup)
		return 0x0;

	if(m_SelectedLayer >= 0 && m_SelectedLayer < m_Map.m_lGroups[m_SelectedGroup]->m_lLayers.size())
		return pGroup->m_lLayers[m_SelectedLayer];
	return 0x0;
}

CLayer *CEditor::GetSelectedLayerType(int Index, int Type)
{
	CLayer *p = GetSelectedLayer(Index);
	if(p && p->m_Type == Type)
		return p;
	return 0x0;
}

CQuad *CEditor::GetSelectedQuad()
{
	CLayerQuads *ql = (CLayerQuads *)GetSelectedLayerType(0, LAYERTYPE_QUADS);
	if(!ql)
		return 0;
	if(m_SelectedQuad >= 0 && m_SelectedQuad < ql->m_lQuads.size())
		return &ql->m_lQuads[m_SelectedQuad];
	return 0;
}

CSoundSource *CEditor::GetSelectedSource()
{
	CLayerSounds *pSounds = (CLayerSounds *)GetSelectedLayerType(0, LAYERTYPE_SOUNDS);
	if(!pSounds)
		return 0;
	if(m_SelectedSource >= 0 && m_SelectedSource < pSounds->m_lSources.size())
		return &pSounds->m_lSources[m_SelectedSource];
	return 0;
}

void CEditor::CallbackOpenMap(const char *pFileName, int StorageType, void *pUser)
{
	CEditor *pEditor = (CEditor*)pUser;
	if(pEditor->Load(pFileName, StorageType))
	{
		pEditor->m_ValidSaveFilename = StorageType == IStorage::TYPE_SAVE && pEditor->m_pFileDialogPath == pEditor->m_aFileDialogCurrentFolder;
		pEditor->m_Dialog = DIALOG_NONE;
	}
}

void CEditor::CallbackAppendMap(const char *pFileName, int StorageType, void *pUser)
{
	CEditor *pEditor = (CEditor*)pUser;
	if(pEditor->Append(pFileName, StorageType))
		pEditor->m_aFileName[0] = 0;
	else
		pEditor->SortImages();

	pEditor->m_Dialog = DIALOG_NONE;
}

void CEditor::CallbackSaveMap(const char *pFileName, int StorageType, void *pUser)
{
	CEditor *pEditor = static_cast<CEditor*>(pUser);
	char aBuf[1024];
	const int Length = str_length(pFileName);
	// add map extension
	if(Length <= 4 || pFileName[Length-4] != '.' || str_comp_nocase(pFileName+Length-3, "map"))
	{
		str_format(aBuf, sizeof(aBuf), "%s.map", pFileName);
		pFileName = aBuf;
	}

	if(pEditor->Save(pFileName))
	{
		str_copy(pEditor->m_aFileName, pFileName, sizeof(pEditor->m_aFileName));
		pEditor->m_ValidSaveFilename = StorageType == IStorage::TYPE_SAVE && pEditor->m_pFileDialogPath == pEditor->m_aFileDialogCurrentFolder;
		pEditor->m_Map.m_Modified = false;
		pEditor->m_Map.m_UndoModified = 0;
		pEditor->m_LastUndoUpdateTime = time_get();
	}

	pEditor->m_Dialog = DIALOG_NONE;
}

void CEditor::CallbackSaveCopyMap(const char *pFileName, int StorageType, void *pUser)
{
	CEditor *pEditor = static_cast<CEditor*>(pUser);
	char aBuf[1024];
	const int Length = str_length(pFileName);
	// add map extension
	if(Length <= 4 || pFileName[Length-4] != '.' || str_comp_nocase(pFileName+Length-3, "map"))
	{
		str_format(aBuf, sizeof(aBuf), "%s.map", pFileName);
		pFileName = aBuf;
	}

	if(pEditor->Save(pFileName))
	{
		pEditor->m_Map.m_Modified = false;
		pEditor->m_Map.m_UndoModified = 0;
		pEditor->m_LastUndoUpdateTime = time_get();
	}

	pEditor->m_Dialog = DIALOG_NONE;
}

void CEditor::DoToolbar(CUIRect ToolBar)
{
	CUIRect TB_Top, TB_Bottom;
	CUIRect Button;

	ToolBar.HSplitTop(ToolBar.h/2.0f, &TB_Top, &TB_Bottom);

	TB_Top.HSplitBottom(2.5f, &TB_Top, 0);
	TB_Bottom.HSplitTop(2.5f, 0, &TB_Bottom);

	// ctrl+o to open
	if(Input()->KeyPress(KEY_O) && (Input()->KeyIsPressed(KEY_LCTRL) || Input()->KeyIsPressed(KEY_RCTRL)) && m_Dialog == DIALOG_NONE)
	{
		if(HasUnsavedData())
		{
			if(!m_PopupEventWasActivated)
			{
				m_PopupEventType = POPEVENT_LOAD;
				m_PopupEventActivated = true;
			}
		}
		else
			InvokeFileDialog(IStorage::TYPE_ALL, FILETYPE_MAP, "Load map", "Load", "maps", "", CallbackOpenMap, this);
	}

	// ctrl+s to save
	if(Input()->KeyPress(KEY_S) && (Input()->KeyIsPressed(KEY_LCTRL) || Input()->KeyIsPressed(KEY_RCTRL)) && m_Dialog == DIALOG_NONE)
	{
		if(m_aFileName[0] && m_ValidSaveFilename)
		{
			if(!m_PopupEventWasActivated)
			{
				str_copy(m_aFileSaveName, m_aFileName, sizeof(m_aFileSaveName));
				CallbackSaveMap(m_aFileSaveName, IStorage::TYPE_SAVE, this);
			}
		}
		else
			InvokeFileDialog(IStorage::TYPE_SAVE, FILETYPE_MAP, "Save map", "Save", "maps", "", CallbackSaveMap, this);
	}

	// ctrl+shift+s to save as
	if(Input()->KeyPress(KEY_S) && (Input()->KeyIsPressed(KEY_LCTRL) || Input()->KeyIsPressed(KEY_RCTRL)) && (Input()->KeyIsPressed(KEY_LSHIFT) || Input()->KeyIsPressed(KEY_RSHIFT)) && m_Dialog == DIALOG_NONE)
		InvokeFileDialog(IStorage::TYPE_SAVE, FILETYPE_MAP, "Save map", "Save", "maps", "", CallbackSaveMap, this);

	// ctrl+shift+alt+s to save as
	if(Input()->KeyPress(KEY_S) && (Input()->KeyIsPressed(KEY_LCTRL) || Input()->KeyIsPressed(KEY_RCTRL)) && (Input()->KeyIsPressed(KEY_LSHIFT) || Input()->KeyIsPressed(KEY_RSHIFT)) && (Input()->KeyIsPressed(KEY_LALT) || Input()->KeyIsPressed(KEY_RALT)) && m_Dialog == DIALOG_NONE)
		InvokeFileDialog(IStorage::TYPE_SAVE, FILETYPE_MAP, "Save map", "Save", "maps", "", CallbackSaveCopyMap, this);

	// detail button
	TB_Top.VSplitLeft(40.0f, &Button, &TB_Top);
	static int s_HqButton = 0;
	if(DoButton_Editor(&s_HqButton, "HD", m_ShowDetail, &Button, 0, "[ctrl+h] Toggle High Detail") ||
		(Input()->KeyPress(KEY_H) && (Input()->KeyIsPressed(KEY_LCTRL) || Input()->KeyIsPressed(KEY_RCTRL))))
	{
		m_ShowDetail = !m_ShowDetail;
	}

	TB_Top.VSplitLeft(5.0f, 0, &TB_Top);

	// animation button
	TB_Top.VSplitLeft(40.0f, &Button, &TB_Top);
	static int s_AnimateButton = 0;
	if(DoButton_Editor(&s_AnimateButton, "Anim", m_Animate, &Button, 0, "[ctrl+m] Toggle animation") ||
		(Input()->KeyPress(KEY_M) && (Input()->KeyIsPressed(KEY_LCTRL) || Input()->KeyIsPressed(KEY_RCTRL))))
	{
		m_AnimateStart = time_get();
		m_Animate = !m_Animate;
	}

	TB_Top.VSplitLeft(5.0f, 0, &TB_Top);

	// proof button
	TB_Top.VSplitLeft(40.0f, &Button, &TB_Top);
	static int s_ProofButton = 0;
	if(DoButton_Editor(&s_ProofButton, "Proof", m_ProofBorders, &Button, 0, "[ctrl+p] Toggles proof borders. These borders represent what a player maximum can see.") ||
		(Input()->KeyPress(KEY_P) && (Input()->KeyIsPressed(KEY_LCTRL) || Input()->KeyIsPressed(KEY_RCTRL))))
	{
		m_ProofBorders = !m_ProofBorders;
	}

	TB_Top.VSplitLeft(5.0f, 0, &TB_Top);

	// grid button
	TB_Top.VSplitLeft(40.0f, &Button, &TB_Top);
	static int s_GridButton = 0;
	if(DoButton_Editor(&s_GridButton, "Grid", m_GridActive, &Button, 0, "Toggle Grid"))
	{
		m_GridActive = !m_GridActive;
	}

	TB_Top.VSplitLeft(5.0f, 0, &TB_Top);

	// tile info button
	TB_Top.VSplitLeft(40.0f, &Button, &TB_Top);
	static int s_TileInfoButton = 0;
	if(DoButton_Editor(&s_TileInfoButton, "Info", m_ShowTileInfo, &Button, 0, "[ctrl+i] Show tile informations") ||
		(Input()->KeyPress(KEY_I) && (Input()->KeyIsPressed(KEY_LCTRL) || Input()->KeyIsPressed(KEY_RCTRL))))
	{
		m_ShowTileInfo = !m_ShowTileInfo;
		m_ShowEnvelopePreview = 0;
	}

	TB_Top.VSplitLeft(5.0f, 0, &TB_Top);

	// allow place unused tiles button
	TB_Top.VSplitLeft(40.0f, &Button, &TB_Top);
	static int s_AllowPlaceUnusedTilesButton = 0;
	if(DoButton_Editor(&s_AllowPlaceUnusedTilesButton, "Unused", m_AllowPlaceUnusedTiles, &Button, 0, "[ctrl+u] Allow placing unused tiles") ||
		(Input()->KeyPress('u') && (Input()->KeyIsPressed(KEY_LCTRL) || Input()->KeyIsPressed(KEY_RCTRL))))
	{
		m_AllowPlaceUnusedTiles = !m_AllowPlaceUnusedTiles;
	}

	TB_Top.VSplitLeft(10.0f, 0, &TB_Top);

	// zoom group
	TB_Top.VSplitLeft(30.0f, &Button, &TB_Top);
	static int s_ZoomOutButton = 0;
	if(DoButton_Ex(&s_ZoomOutButton, "ZO", 0, &Button, 0, "[NumPad-] Zoom out", CUI::CORNER_L))
		m_ZoomLevel += 50;

	TB_Top.VSplitLeft(30.0f, &Button, &TB_Top);
	static int s_ZoomNormalButton = 0;
	if(DoButton_Ex(&s_ZoomNormalButton, "1:1", 0, &Button, 0, "[NumPad*] Zoom to normal and remove editor offset", 0))
	{
		m_EditorOffsetX = 0;
		m_EditorOffsetY = 0;
		m_ZoomLevel = 100;
	}

	TB_Top.VSplitLeft(30.0f, &Button, &TB_Top);
	static int s_ZoomInButton = 0;
	if(DoButton_Ex(&s_ZoomInButton, "ZI", 0, &Button, 0, "[NumPad+] Zoom in", CUI::CORNER_R))
		m_ZoomLevel -= 50;

	TB_Top.VSplitLeft(10.0f, 0, &TB_Top);

	// animation speed
	TB_Top.VSplitLeft(30.0f, &Button, &TB_Top);
	static int s_AnimFasterButton = 0;
	if(DoButton_Ex(&s_AnimFasterButton, "A+", 0, &Button, 0, "Increase animation speed", CUI::CORNER_L))
		m_AnimateSpeed += 0.5f;

	TB_Top.VSplitLeft(30.0f, &Button, &TB_Top);
	static int s_AnimNormalButton = 0;
	if(DoButton_Ex(&s_AnimNormalButton, "1", 0, &Button, 0, "Normal animation speed", 0))
		m_AnimateSpeed = 1.0f;

	TB_Top.VSplitLeft(30.0f, &Button, &TB_Top);
	static int s_AnimSlowerButton = 0;
	if(DoButton_Ex(&s_AnimSlowerButton, "A-", 0, &Button, 0, "Decrease animation speed", CUI::CORNER_R))
	{
		if(m_AnimateSpeed > 0.5f)
			m_AnimateSpeed -= 0.5f;
	}

	TB_Top.VSplitLeft(10.0f, &Button, &TB_Top);


	// brush manipulation
	{
		int Enabled = m_Brush.IsEmpty()?-1:0;

		// flip buttons
		TB_Top.VSplitLeft(30.0f, &Button, &TB_Top);
		static int s_FlipXButton = 0;
		if(DoButton_Ex(&s_FlipXButton, "X/X", Enabled, &Button, 0, "[N] Flip brush horizontal", CUI::CORNER_L) || (Input()->KeyPress(KEY_N) && m_Dialog == DIALOG_NONE && m_EditBoxActive == 0))
		{
			for(int i = 0; i < m_Brush.m_lLayers.size(); i++)
				m_Brush.m_lLayers[i]->BrushFlipX();
		}

		TB_Top.VSplitLeft(30.0f, &Button, &TB_Top);
		static int s_FlipyButton = 0;
		if(DoButton_Ex(&s_FlipyButton, "Y/Y", Enabled, &Button, 0, "[M] Flip brush vertical", CUI::CORNER_R) || (Input()->KeyPress(KEY_M) && m_Dialog == DIALOG_NONE && m_EditBoxActive == 0))
		{
			for(int i = 0; i < m_Brush.m_lLayers.size(); i++)
				m_Brush.m_lLayers[i]->BrushFlipY();
		}

		// rotate buttons
		TB_Top.VSplitLeft(10.0f, &Button, &TB_Top);

		TB_Top.VSplitLeft(30.0f, &Button, &TB_Top);
		static int s_RotationAmount = 90;
		bool TileLayer = false;
		// check for tile layers in brush selection
		for(int i = 0; i < m_Brush.m_lLayers.size(); i++)
			if(m_Brush.m_lLayers[i]->m_Type == LAYERTYPE_TILES)
			{
				TileLayer = true;
				s_RotationAmount = max(90, (s_RotationAmount/90)*90);
				break;
			}
		s_RotationAmount = UiDoValueSelector(&s_RotationAmount, &Button, "", s_RotationAmount, TileLayer?90:1, 359, TileLayer?90:1, TileLayer?10.0f:2.0f, "Rotation of the brush in degrees. Use left mouse button to drag and change the value. Hold shift to be more precise.", true);

		TB_Top.VSplitLeft(5.0f, &Button, &TB_Top);
		TB_Top.VSplitLeft(30.0f, &Button, &TB_Top);
		static int s_CcwButton = 0;
		if(DoButton_Ex(&s_CcwButton, "CCW", Enabled, &Button, 0, "[R] Rotates the brush counter clockwise", CUI::CORNER_L) || (Input()->KeyPress(KEY_R) && m_Dialog == DIALOG_NONE && m_EditBoxActive == 0))
		{
			for(int i = 0; i < m_Brush.m_lLayers.size(); i++)
				m_Brush.m_lLayers[i]->BrushRotate(-s_RotationAmount/360.0f*pi*2);
		}

		TB_Top.VSplitLeft(30.0f, &Button, &TB_Top);
		static int s_CwButton = 0;
		if(DoButton_Ex(&s_CwButton, "CW", Enabled, &Button, 0, "[T] Rotates the brush clockwise", CUI::CORNER_R) || (Input()->KeyPress(KEY_T) && m_Dialog == DIALOG_NONE && m_EditBoxActive == 0))
		{
			for(int i = 0; i < m_Brush.m_lLayers.size(); i++)
				m_Brush.m_lLayers[i]->BrushRotate(s_RotationAmount/360.0f*pi*2);
		}
	}

	// refocus button
	TB_Bottom.VSplitLeft(45.0f, &Button, &TB_Bottom);
	static int s_RefocusButton = 0;
	if(DoButton_Editor(&s_RefocusButton, "Refocus", m_WorldOffsetX&&m_WorldOffsetY?0:-1, &Button, 0, "[HOME] Restore map focus") || (m_EditBoxActive == 0 && Input()->KeyPress(KEY_HOME)))
	{
		m_WorldOffsetX = 0;
		m_WorldOffsetY = 0;
	}

	TB_Bottom.VSplitLeft(5.0f, 0, &TB_Bottom);

	// tile manipulation
	{
		TB_Bottom.VSplitLeft(45.0f, &Button, &TB_Bottom);
		static int s_BorderBut = 0;
		CLayerTiles *pT = (CLayerTiles *)GetSelectedLayerType(0, LAYERTYPE_TILES);

		// no border for tele layer, speedup, front and switch
		if(pT && (pT->m_Tele || pT->m_Speedup || pT->m_Switch || pT->m_Front || pT->m_Tune))
			pT = 0;

		if(DoButton_Editor(&s_BorderBut, "Border", pT?0:-1, &Button, 0, "Adds border tiles"))
		{
			if(pT)
				DoMapBorder();
		}

		TB_Bottom.VSplitLeft(10.0f, &Button, &TB_Bottom);

		// do tele/tune/switch/speedup button
		{
			TB_Bottom.VSplitLeft(60.0f, &Button, &TB_Bottom);
			{
				int (*pPopupFunc)(CEditor *peditor, CUIRect View) = NULL;
				const char *aButtonName = "Modifier";
				float Height = 0.0f;
				int Checked = -1;
				CLayerTiles *pS = (CLayerTiles *)GetSelectedLayerType(0, LAYERTYPE_TILES);
				if(pS)
				{
					if(pS == m_Map.m_pSwitchLayer)
					{
						aButtonName = "Switch";
						pPopupFunc = PopupSwitch;
						Height = 36;
						Checked = 0;
					}
					else if(pS == m_Map.m_pSpeedupLayer)
					{
						aButtonName = "Speedup";
						pPopupFunc = PopupSpeedup;
						Height = 53;
						Checked = 0;
					}
					else if(pS == m_Map.m_pTuneLayer)
					{
						aButtonName = "Tune";
						pPopupFunc = PopupTune;
						Height = 23;
						Checked = 0;
					}
					else if(pS == m_Map.m_pTeleLayer)
					{
						aButtonName = "Tele";
						pPopupFunc = PopupTele;
						Height = 23;
						Checked = 0;
					}
				}
				static int s_ModifierButton = 0;
				if(DoButton_Ex(&s_ModifierButton, aButtonName, Checked, &Button, 0, aButtonName, CUI::CORNER_ALL))
				{
					static int s_ModifierPopupID = 0;
					UiInvokePopupMenu(&s_ModifierPopupID, 0, UI()->MouseX(), UI()->MouseY(), 120, Height, pPopupFunc);
				}
			}
		}
	}

	TB_Bottom.VSplitLeft(10.0f, 0, &TB_Bottom);

	// grid zoom
	TB_Bottom.VSplitLeft(30.0f, &Button, &TB_Bottom);
	static int s_GridIncreaseButton = 0;
	if(DoButton_Ex(&s_GridIncreaseButton, "G-", 0, &Button, 0, "Decrease grid", CUI::CORNER_L))
	{
		if(m_GridFactor > 1)
			m_GridFactor--;
	}

	TB_Bottom.VSplitLeft(30.0f, &Button, &TB_Bottom);
	static int s_GridNormalButton = 0;
	if(DoButton_Ex(&s_GridNormalButton, "1", 0, &Button, 0, "Normal grid", 0))
		m_GridFactor = 1;

	TB_Bottom.VSplitLeft(30.0f, &Button, &TB_Bottom);

	static int s_GridDecreaseButton = 0;
	if(DoButton_Ex(&s_GridDecreaseButton, "G+", 0, &Button, 0, "Increase grid", CUI::CORNER_R))
	{
		if(m_GridFactor < 15)
			m_GridFactor++;
	}

	// sound source manipulation
	{
		// do add button
		TB_Bottom.VSplitLeft(10.0f, &Button, &TB_Bottom);
		TB_Bottom.VSplitLeft(60.0f, &Button, &TB_Bottom);
		static int s_NewButton = 0;

		CLayerSounds *pSoundLayer = (CLayerSounds *)GetSelectedLayerType(0, LAYERTYPE_SOUNDS);
		if(DoButton_Editor(&s_NewButton, "Add Sound", pSoundLayer?0:-1, &Button, 0, "Adds a new sound source"))
		{
			if(pSoundLayer)
			{
				float Mapping[4];
				CLayerGroup *g = GetSelectedGroup();
				g->Mapping(Mapping);
				int AddX = f2fx(Mapping[0] + (Mapping[2]-Mapping[0])/2);
				int AddY = f2fx(Mapping[1] + (Mapping[3]-Mapping[1])/2);

				CSoundSource *pSource = pSoundLayer->NewSource();
				pSource->m_Position.x += AddX;
				pSource->m_Position.y += AddY;
			}
		}
	}

	// quad manipulation
	{
		// do add button
		TB_Bottom.VSplitLeft(10.0f, &Button, &TB_Bottom);
		TB_Bottom.VSplitLeft(60.0f, &Button, &TB_Bottom);
		static int s_NewButton = 0;

		CLayerQuads *pQLayer = (CLayerQuads *)GetSelectedLayerType(0, LAYERTYPE_QUADS);
		//CLayerTiles *tlayer = (CLayerTiles *)get_selected_layer_type(0, LAYERTYPE_TILES);
		if(DoButton_Editor(&s_NewButton, "Add Quad", pQLayer?0:-1, &Button, 0, "Adds a new quad"))
		{
			if(pQLayer)
			{
				float Mapping[4];
				CLayerGroup *g = GetSelectedGroup();
				g->Mapping(Mapping);
				int AddX = f2fx(Mapping[0] + (Mapping[2]-Mapping[0])/2);
				int AddY = f2fx(Mapping[1] + (Mapping[3]-Mapping[1])/2);

				CQuad *q = pQLayer->NewQuad();
				for(int i = 0; i < 5; i++)
				{
					q->m_aPoints[i].x += AddX;
					q->m_aPoints[i].y += AddY;
				}
			}
		}
	}

}

static void Rotate(const CPoint *pCenter, CPoint *pPoint, float Rotation)
{
	int x = pPoint->x - pCenter->x;
	int y = pPoint->y - pCenter->y;
	pPoint->x = (int)(x * cosf(Rotation) - y * sinf(Rotation) + pCenter->x);
	pPoint->y = (int)(x * sinf(Rotation) + y * cosf(Rotation) + pCenter->y);
}

void CEditor::DoSoundSource(CSoundSource *pSource, int Index)
{
	enum
	{
		OP_NONE=0,
		OP_MOVE,
		OP_CONTEXT_MENU,
	};

	void *pID = &pSource->m_Position;

	static float s_LastWx;
	static float s_LastWy;
	static int s_Operation = OP_NONE;

	float wx = UI()->MouseWorldX();
	float wy = UI()->MouseWorldY();

	float CenterX = fx2f(pSource->m_Position.x);
	float CenterY = fx2f(pSource->m_Position.y);

	float dx = (CenterX - wx)/m_WorldZoom;
	float dy = (CenterY - wy)/m_WorldZoom;
	if(dx*dx+dy*dy < 50)
		UI()->SetHotItem(pID);

	bool IgnoreGrid;
	if(Input()->KeyIsPressed(KEY_LALT) || Input()->KeyIsPressed(KEY_RALT))
		IgnoreGrid = true;
	else
		IgnoreGrid = false;

	if(UI()->ActiveItem() == pID)
	{
		if(m_MouseDeltaWx*m_MouseDeltaWx+m_MouseDeltaWy*m_MouseDeltaWy > 0.5f)
		{
			if(s_Operation == OP_MOVE)
			{
				if(m_GridActive && !IgnoreGrid)
				{
					int LineDistance = GetLineDistance();

					float x = 0.0f;
					float y = 0.0f;
					if(wx >= 0)
						x = (int)((wx+(LineDistance/2)*m_GridFactor)/(LineDistance*m_GridFactor)) * (LineDistance*m_GridFactor);
					else
						x = (int)((wx-(LineDistance/2)*m_GridFactor)/(LineDistance*m_GridFactor)) * (LineDistance*m_GridFactor);
					if(wy >= 0)
						y = (int)((wy+(LineDistance/2)*m_GridFactor)/(LineDistance*m_GridFactor)) * (LineDistance*m_GridFactor);
					else
						y = (int)((wy-(LineDistance/2)*m_GridFactor)/(LineDistance*m_GridFactor)) * (LineDistance*m_GridFactor);

					pSource->m_Position.x = f2fx(x);
					pSource->m_Position.y = f2fx(y);
				}
				else
				{
					pSource->m_Position.x += f2fx(wx-s_LastWx);
					pSource->m_Position.y += f2fx(wy-s_LastWy);
				}
			}
		}

		s_LastWx = wx;
		s_LastWy = wy;

		if(s_Operation == OP_CONTEXT_MENU)
		{
			if(!UI()->MouseButton(1))
			{
				m_Map.m_UndoModified++;

				static int s_SourcePopupID = 0;
				UiInvokePopupMenu(&s_SourcePopupID, 0, UI()->MouseX(), UI()->MouseY(), 120, 200, PopupSource);
				m_LockMouse = false;
				s_Operation = OP_NONE;
				UI()->SetActiveItem(0);
			}
		}
		else
		{
			if(!UI()->MouseButton(0))
			{
				if(s_Operation == OP_MOVE)
				{
					m_Map.m_UndoModified++;
				}

				m_LockMouse = false;
				s_Operation = OP_NONE;
				UI()->SetActiveItem(0);
			}
		}

		Graphics()->SetColor(1,1,1,1);
	}
	else if(UI()->HotItem() == pID)
	{
		ms_pUiGotContext = pID;

		Graphics()->SetColor(1,1,1,1);
		m_pTooltip = "Left mouse button to move. Hold alt to ignore grid.";

		if(UI()->MouseButton(0))
		{
			s_Operation = OP_MOVE;

			UI()->SetActiveItem(pID);
			m_SelectedSource = Index;
			s_LastWx = wx;
			s_LastWy = wy;
		}

		if(UI()->MouseButton(1))
		{
			m_SelectedSource = Index;
			s_Operation = OP_CONTEXT_MENU;
			UI()->SetActiveItem(pID);
		}
	}
	else
	{
		Graphics()->SetColor(0,1,0,1);
	}

	IGraphics::CQuadItem QuadItem(CenterX, CenterY, 5.0f*m_WorldZoom, 5.0f*m_WorldZoom);
	Graphics()->QuadsDraw(&QuadItem, 1);
}

void CEditor::DoQuad(CQuad *q, int Index)
{
	enum
	{
		OP_NONE=0,
		OP_MOVE_ALL,
		OP_MOVE_PIVOT,
		OP_ROTATE,
		OP_CONTEXT_MENU,
		OP_DELETE,
	};

	// some basic values
	void *pID = &q->m_aPoints[4]; // use pivot addr as id
	static CPoint s_RotatePoints[4];
	static float s_LastWx;
	static float s_LastWy;
	static int s_Operation = OP_NONE;
	static float s_RotateAngle = 0;
	float wx = UI()->MouseWorldX();
	float wy = UI()->MouseWorldY();

	// get pivot
	float CenterX = fx2f(q->m_aPoints[4].x);
	float CenterY = fx2f(q->m_aPoints[4].y);

	float dx = (CenterX - wx)/m_WorldZoom;
	float dy = (CenterY - wy)/m_WorldZoom;
	if(dx*dx+dy*dy < 50)
		UI()->SetHotItem(pID);

	bool IgnoreGrid;
	if(Input()->KeyIsPressed(KEY_LALT) || Input()->KeyIsPressed(KEY_RALT))
		IgnoreGrid = true;
	else
		IgnoreGrid = false;

	// draw selection background
	if(m_SelectedQuad == Index)
	{
		Graphics()->SetColor(0,0,0,1);
		IGraphics::CQuadItem QuadItem(CenterX, CenterY, 7.0f*m_WorldZoom, 7.0f*m_WorldZoom);
		Graphics()->QuadsDraw(&QuadItem, 1);
	}

	if(UI()->ActiveItem() == pID)
	{
		if(m_MouseDeltaWx*m_MouseDeltaWx+m_MouseDeltaWy*m_MouseDeltaWy > 0.5f)
		{
			// check if we only should move pivot
			if(s_Operation == OP_MOVE_PIVOT)
			{
				if(m_GridActive && !IgnoreGrid)
				{
					int LineDistance = GetLineDistance();

					float x = 0.0f;
					float y = 0.0f;
					if(wx >= 0)
						x = (int)((wx+(LineDistance/2)*m_GridFactor)/(LineDistance*m_GridFactor)) * (LineDistance*m_GridFactor);
					else
						x = (int)((wx-(LineDistance/2)*m_GridFactor)/(LineDistance*m_GridFactor)) * (LineDistance*m_GridFactor);
					if(wy >= 0)
						y = (int)((wy+(LineDistance/2)*m_GridFactor)/(LineDistance*m_GridFactor)) * (LineDistance*m_GridFactor);
					else
						y = (int)((wy-(LineDistance/2)*m_GridFactor)/(LineDistance*m_GridFactor)) * (LineDistance*m_GridFactor);

					q->m_aPoints[4].x = f2fx(x);
					q->m_aPoints[4].y = f2fx(y);
				}
				else
				{
					q->m_aPoints[4].x += f2fx(wx-s_LastWx);
					q->m_aPoints[4].y += f2fx(wy-s_LastWy);
				}
			}
			else if(s_Operation == OP_MOVE_ALL)
			{
				// move all points including pivot
				if(m_GridActive && !IgnoreGrid)
				{
					int LineDistance = GetLineDistance();

					float x = 0.0f;
					float y = 0.0f;
					if(wx >= 0)
						x = (int)((wx+(LineDistance/2)*m_GridFactor)/(LineDistance*m_GridFactor)) * (LineDistance*m_GridFactor);
					else
						x = (int)((wx-(LineDistance/2)*m_GridFactor)/(LineDistance*m_GridFactor)) * (LineDistance*m_GridFactor);
					if(wy >= 0)
						y = (int)((wy+(LineDistance/2)*m_GridFactor)/(LineDistance*m_GridFactor)) * (LineDistance*m_GridFactor);
					else
						y = (int)((wy-(LineDistance/2)*m_GridFactor)/(LineDistance*m_GridFactor)) * (LineDistance*m_GridFactor);

					int OldX = q->m_aPoints[4].x;
					int OldY = q->m_aPoints[4].y;
					q->m_aPoints[4].x = f2fx(x);
					q->m_aPoints[4].y = f2fx(y);
					int DiffX = q->m_aPoints[4].x - OldX;
					int DiffY = q->m_aPoints[4].y - OldY;

					for(int v = 0; v < 4; v++)
					{
						q->m_aPoints[v].x += DiffX;
						q->m_aPoints[v].y += DiffY;
					}
				}
				else
				{
					for(int v = 0; v < 5; v++)
					{
							q->m_aPoints[v].x += f2fx(wx-s_LastWx);
							q->m_aPoints[v].y += f2fx(wy-s_LastWy);
					}
				}
			}
			else if(s_Operation == OP_ROTATE)
			{
				for(int v = 0; v < 4; v++)
				{
					q->m_aPoints[v] = s_RotatePoints[v];
					Rotate(&q->m_aPoints[4], &q->m_aPoints[v], s_RotateAngle);
				}
			}
		}

		s_RotateAngle += (m_MouseDeltaX) * 0.002f;
		s_LastWx = wx;
		s_LastWy = wy;

		if(s_Operation == OP_CONTEXT_MENU)
		{
			if(!UI()->MouseButton(1))
			{
				m_Map.m_UndoModified++;

				static int s_QuadPopupID = 0;
				UiInvokePopupMenu(&s_QuadPopupID, 0, UI()->MouseX(), UI()->MouseY(), 120, 180, PopupQuad);
				m_LockMouse = false;
				s_Operation = OP_NONE;
				UI()->SetActiveItem(0);
			}
		}
		else if(s_Operation == OP_DELETE)
		{
			if(!UI()->MouseButton(1))
			{
				m_Map.m_UndoModified++;
				m_LockMouse = false;
				m_Map.m_Modified = true;
				CLayerQuads *pLayer = (CLayerQuads *)GetSelectedLayerType(0, LAYERTYPE_QUADS);
				if(pLayer)
					pLayer->m_lQuads.remove_index(m_SelectedQuad);
				s_Operation = OP_NONE;
				UI()->SetActiveItem(0);
			}
		}
		else
		{
			if(!UI()->MouseButton(0))
			{
				if(s_Operation == OP_ROTATE || s_Operation == OP_MOVE_ALL || s_Operation == OP_MOVE_PIVOT)
				{
					m_Map.m_UndoModified++;
				}

				m_LockMouse = false;
				s_Operation = OP_NONE;
				UI()->SetActiveItem(0);
			}
		}

		Graphics()->SetColor(1,1,1,1);
	}
	else if(UI()->HotItem() == pID)
	{
		ms_pUiGotContext = pID;

		Graphics()->SetColor(1,1,1,1);
		m_pTooltip = "Left mouse button to move. Hold shift to move pivot. Hold ctrl to rotate. Hold alt to ignore grid. Hold shift and right click to delete.";

		if(UI()->MouseButton(0))
		{
			if(Input()->KeyIsPressed(KEY_LSHIFT) || Input()->KeyIsPressed(KEY_RSHIFT))
				s_Operation = OP_MOVE_PIVOT;
			else if(Input()->KeyIsPressed(KEY_LCTRL) || Input()->KeyIsPressed(KEY_RCTRL))
			{
				m_LockMouse = true;
				s_Operation = OP_ROTATE;
				s_RotateAngle = 0;
				s_RotatePoints[0] = q->m_aPoints[0];
				s_RotatePoints[1] = q->m_aPoints[1];
				s_RotatePoints[2] = q->m_aPoints[2];
				s_RotatePoints[3] = q->m_aPoints[3];
			}
			else
				s_Operation = OP_MOVE_ALL;

			UI()->SetActiveItem(pID);
			if(m_SelectedQuad != Index)
				m_SelectedPoints = 0;
			m_SelectedQuad = Index;
			s_LastWx = wx;
			s_LastWy = wy;
		}

		if(UI()->MouseButton(1))
		{
			if(Input()->KeyIsPressed(KEY_LSHIFT) || Input()->KeyIsPressed(KEY_RSHIFT))
			{
				if(m_SelectedQuad != Index)
					m_SelectedPoints = 0;
				m_SelectedQuad = Index;
				s_Operation = OP_DELETE;
				UI()->SetActiveItem(pID);
			}
			else
			{
				if(m_SelectedQuad != Index)
					m_SelectedPoints = 0;
				m_SelectedQuad = Index;
				s_Operation = OP_CONTEXT_MENU;
				UI()->SetActiveItem(pID);
			}
		}
	}
	else
		Graphics()->SetColor(0,1,0,1);

	IGraphics::CQuadItem QuadItem(CenterX, CenterY, 5.0f*m_WorldZoom, 5.0f*m_WorldZoom);
	Graphics()->QuadsDraw(&QuadItem, 1);
}

void CEditor::DoQuadPoint(CQuad *pQuad, int QuadIndex, int V)
{
	void *pID = &pQuad->m_aPoints[V];

	float wx = UI()->MouseWorldX();
	float wy = UI()->MouseWorldY();

	float px = fx2f(pQuad->m_aPoints[V].x);
	float py = fx2f(pQuad->m_aPoints[V].y);

	float dx = (px - wx)/m_WorldZoom;
	float dy = (py - wy)/m_WorldZoom;
	if(dx*dx+dy*dy < 50)
		UI()->SetHotItem(pID);

	// draw selection background
	if(m_SelectedQuad == QuadIndex && m_SelectedPoints&(1<<V))
	{
		Graphics()->SetColor(0,0,0,1);
		IGraphics::CQuadItem QuadItem(px, py, 7.0f*m_WorldZoom, 7.0f*m_WorldZoom);
		Graphics()->QuadsDraw(&QuadItem, 1);
	}

	enum
	{
		OP_NONE=0,
		OP_MOVEPOINT,
		OP_MOVEUV,
		OP_CONTEXT_MENU
	};

	static bool s_Moved;
	static int s_Operation = OP_NONE;

	bool IgnoreGrid;
	if(Input()->KeyIsPressed(KEY_LALT) || Input()->KeyIsPressed(KEY_RALT))
		IgnoreGrid = true;
	else
		IgnoreGrid = false;

	if(UI()->ActiveItem() == pID)
	{
		float dx = m_MouseDeltaWx;
		float dy = m_MouseDeltaWy;
		if(!s_Moved)
		{
			if(dx*dx+dy*dy > 0.5f)
				s_Moved = true;
		}

		if(s_Moved)
		{
			if(s_Operation == OP_MOVEPOINT)
			{
				if(m_GridActive && !IgnoreGrid)
				{
					for(int m = 0; m < 4; m++)
						if(m_SelectedPoints&(1<<m))
						{
							int LineDistance = GetLineDistance();

							float x = 0.0f;
							float y = 0.0f;
							if(wx >= 0)
								x = (int)((wx+(LineDistance/2)*m_GridFactor)/(LineDistance*m_GridFactor)) * (LineDistance*m_GridFactor);
							else
								x = (int)((wx-(LineDistance/2)*m_GridFactor)/(LineDistance*m_GridFactor)) * (LineDistance*m_GridFactor);
							if(wy >= 0)
								y = (int)((wy+(LineDistance/2)*m_GridFactor)/(LineDistance*m_GridFactor)) * (LineDistance*m_GridFactor);
							else
								y = (int)((wy-(LineDistance/2)*m_GridFactor)/(LineDistance*m_GridFactor)) * (LineDistance*m_GridFactor);

							pQuad->m_aPoints[m].x = f2fx(x);
							pQuad->m_aPoints[m].y = f2fx(y);
						}
				}
				else
				{
					for(int m = 0; m < 4; m++)
						if(m_SelectedPoints&(1<<m))
						{
							pQuad->m_aPoints[m].x += f2fx(dx);
							pQuad->m_aPoints[m].y += f2fx(dy);
						}
				}
			}
			else if(s_Operation == OP_MOVEUV)
			{
				for(int m = 0; m < 4; m++)
					if(m_SelectedPoints&(1<<m))
					{
						// 0,2;1,3 - line x
						// 0,1;2,3 - line y

						pQuad->m_aTexcoords[m].x += f2fx(dx*0.001f);
						pQuad->m_aTexcoords[(m+2)%4].x += f2fx(dx*0.001f);

						pQuad->m_aTexcoords[m].y += f2fx(dy*0.001f);
						pQuad->m_aTexcoords[m^1].y += f2fx(dy*0.001f);
					}
			}
		}

		if(s_Operation == OP_CONTEXT_MENU)
		{
			if(!UI()->MouseButton(1))
			{
				m_Map.m_UndoModified++;

				static int s_PointPopupID = 0;
				UiInvokePopupMenu(&s_PointPopupID, 0, UI()->MouseX(), UI()->MouseY(), 120, 150, PopupPoint);
				UI()->SetActiveItem(0);
			}
		}
		else
		{
			if(!UI()->MouseButton(0))
			{
				if(!s_Moved)
				{
					if(Input()->KeyIsPressed(KEY_LSHIFT) || Input()->KeyIsPressed(KEY_RSHIFT))
						m_SelectedPoints ^= 1<<V;
					else
						m_SelectedPoints = 1<<V;
				}

				if(s_Operation == OP_MOVEPOINT || s_Operation == OP_MOVEUV)
					m_Map.m_UndoModified++;

				m_LockMouse = false;
				UI()->SetActiveItem(0);
			}
		}

		Graphics()->SetColor(1,1,1,1);
	}
	else if(UI()->HotItem() == pID)
	{
		ms_pUiGotContext = pID;

		Graphics()->SetColor(1,1,1,1);
		m_pTooltip = "Left mouse button to move. Hold shift to move the texture. Hold alt to ignore grid.";

		if(UI()->MouseButton(0))
		{
			UI()->SetActiveItem(pID);
			s_Moved = false;
			if(Input()->KeyIsPressed(KEY_LSHIFT) || Input()->KeyIsPressed(KEY_RSHIFT))
			{
				s_Operation = OP_MOVEUV;
				m_LockMouse = true;
			}
			else
				s_Operation = OP_MOVEPOINT;

			if(!(m_SelectedPoints&(1<<V)))
			{
				if(Input()->KeyIsPressed(KEY_LSHIFT) || Input()->KeyIsPressed(KEY_RSHIFT))
					m_SelectedPoints |= 1<<V;
				else
					m_SelectedPoints = 1<<V;
				s_Moved = true;
			}

			m_SelectedQuad = QuadIndex;
		}
		else if(UI()->MouseButton(1))
		{
			s_Operation = OP_CONTEXT_MENU;
			m_SelectedQuad = QuadIndex;
			UI()->SetActiveItem(pID);
			if(!(m_SelectedPoints&(1<<V)))
			{
				if(Input()->KeyIsPressed(KEY_LSHIFT) || Input()->KeyIsPressed(KEY_RSHIFT))
					m_SelectedPoints |= 1<<V;
				else
					m_SelectedPoints = 1<<V;
				s_Moved = true;
			}
		}
	}
	else
		Graphics()->SetColor(1,0,0,1);

	IGraphics::CQuadItem QuadItem(px, py, 5.0f*m_WorldZoom, 5.0f*m_WorldZoom);
	Graphics()->QuadsDraw(&QuadItem, 1);
}

void CEditor::DoQuadEnvelopes(const array<CQuad> &lQuads, int TexID)
{
	int Num = lQuads.size();
	CEnvelope **apEnvelope = new CEnvelope*[Num];
	mem_zero(apEnvelope, sizeof(CEnvelope*)*Num);
	for(int i = 0; i < Num; i++)
	{
		if((m_ShowEnvelopePreview == 1 && lQuads[i].m_PosEnv == m_SelectedEnvelope) || m_ShowEnvelopePreview == 2)
			if(lQuads[i].m_PosEnv >= 0 && lQuads[i].m_PosEnv < m_Map.m_lEnvelopes.size())
				apEnvelope[i] = m_Map.m_lEnvelopes[lQuads[i].m_PosEnv];
	}

	//Draw Lines
	Graphics()->TextureSet(-1);
	Graphics()->LinesBegin();
	Graphics()->SetColor(80.0f/255, 150.0f/255, 230.f/255, 0.5f);
	for(int j = 0; j < Num; j++)
	{
		if(!apEnvelope[j])
			continue;

		//QuadParams
		const CPoint *pPoints = lQuads[j].m_aPoints;
		for(int i = 0; i < apEnvelope[j]->m_lPoints.size()-1; i++)
		{
			float OffsetX =  fx2f(apEnvelope[j]->m_lPoints[i].m_aValues[0]);
			float OffsetY = fx2f(apEnvelope[j]->m_lPoints[i].m_aValues[1]);
			vec2 Pos0 = vec2(fx2f(pPoints[4].x)+OffsetX, fx2f(pPoints[4].y)+OffsetY);

			OffsetX = fx2f(apEnvelope[j]->m_lPoints[i+1].m_aValues[0]);
			OffsetY = fx2f(apEnvelope[j]->m_lPoints[i+1].m_aValues[1]);
			vec2 Pos1 = vec2(fx2f(pPoints[4].x)+OffsetX, fx2f(pPoints[4].y)+OffsetY);

			IGraphics::CLineItem Line = IGraphics::CLineItem(Pos0.x, Pos0.y, Pos1.x, Pos1.y);
			Graphics()->LinesDraw(&Line, 1);
		}
	}
	Graphics()->SetColor(1.0f, 1.0f, 1.0f, 1.0f);
	Graphics()->LinesEnd();

	//Draw Quads
	Graphics()->TextureSet(TexID);
	Graphics()->QuadsBegin();

	for(int j = 0; j < Num; j++)
	{
		if(!apEnvelope[j])
			continue;

		//QuadParams
		const CPoint *pPoints = lQuads[j].m_aPoints;

		for(int i = 0; i < apEnvelope[j]->m_lPoints.size(); i++)
		{
			//Calc Env Position
			float OffsetX =  fx2f(apEnvelope[j]->m_lPoints[i].m_aValues[0]);
			float OffsetY = fx2f(apEnvelope[j]->m_lPoints[i].m_aValues[1]);
			float Rot = fx2f(apEnvelope[j]->m_lPoints[i].m_aValues[2])/360.0f*pi*2;

			//Set Colours
			float Alpha = (m_SelectedQuadEnvelope == lQuads[j].m_PosEnv && m_SelectedEnvelopePoint == i) ? 0.65f : 0.35f;
			IGraphics::CColorVertex aArray[4] = {
				IGraphics::CColorVertex(0, lQuads[j].m_aColors[0].r, lQuads[j].m_aColors[0].g, lQuads[j].m_aColors[0].b, Alpha),
				IGraphics::CColorVertex(1, lQuads[j].m_aColors[1].r, lQuads[j].m_aColors[1].g, lQuads[j].m_aColors[1].b, Alpha),
				IGraphics::CColorVertex(2, lQuads[j].m_aColors[2].r, lQuads[j].m_aColors[2].g, lQuads[j].m_aColors[2].b, Alpha),
				IGraphics::CColorVertex(3, lQuads[j].m_aColors[3].r, lQuads[j].m_aColors[3].g, lQuads[j].m_aColors[3].b, Alpha)};
			Graphics()->SetColorVertex(aArray, 4);

			//Rotation
			if(Rot != 0)
			{
				static CPoint aRotated[4];
				aRotated[0] = lQuads[j].m_aPoints[0];
				aRotated[1] = lQuads[j].m_aPoints[1];
				aRotated[2] = lQuads[j].m_aPoints[2];
				aRotated[3] = lQuads[j].m_aPoints[3];
				pPoints = aRotated;

				Rotate(&lQuads[j].m_aPoints[4], &aRotated[0], Rot);
				Rotate(&lQuads[j].m_aPoints[4], &aRotated[1], Rot);
				Rotate(&lQuads[j].m_aPoints[4], &aRotated[2], Rot);
				Rotate(&lQuads[j].m_aPoints[4], &aRotated[3], Rot);
			}

			//Set Texture Coords
			Graphics()->QuadsSetSubsetFree(
				fx2f(lQuads[j].m_aTexcoords[0].x), fx2f(lQuads[j].m_aTexcoords[0].y),
				fx2f(lQuads[j].m_aTexcoords[1].x), fx2f(lQuads[j].m_aTexcoords[1].y),
				fx2f(lQuads[j].m_aTexcoords[2].x), fx2f(lQuads[j].m_aTexcoords[2].y),
				fx2f(lQuads[j].m_aTexcoords[3].x), fx2f(lQuads[j].m_aTexcoords[3].y)
			);

			//Set Quad Coords & Draw
			IGraphics::CFreeformItem Freeform(
				fx2f(pPoints[0].x)+OffsetX, fx2f(pPoints[0].y)+OffsetY,
				fx2f(pPoints[1].x)+OffsetX, fx2f(pPoints[1].y)+OffsetY,
				fx2f(pPoints[2].x)+OffsetX, fx2f(pPoints[2].y)+OffsetY,
				fx2f(pPoints[3].x)+OffsetX, fx2f(pPoints[3].y)+OffsetY);
			Graphics()->QuadsDrawFreeform(&Freeform, 1);
		}
	}
	Graphics()->QuadsEnd();
	Graphics()->TextureSet(-1);
	Graphics()->QuadsBegin();

	// Draw QuadPoints
	for(int j = 0; j < Num; j++)
	{
		if(!apEnvelope[j])
			continue;

		//QuadParams
		for(int i = 0; i < apEnvelope[j]->m_lPoints.size()-1; i++)
			DoQuadEnvPoint(&lQuads[j], j, i);
	}
	Graphics()->QuadsEnd();
	delete[] apEnvelope;
}

void CEditor::DoQuadEnvPoint(const CQuad *pQuad, int QIndex, int PIndex)
{
	enum
	{
		OP_NONE=0,
		OP_MOVE,
		OP_ROTATE,
	};

	// some basic values
	static float s_LastWx;
	static float s_LastWy;
	static int s_Operation = OP_NONE;
	float wx = UI()->MouseWorldX();
	float wy = UI()->MouseWorldY();
	CEnvelope *pEnvelope = m_Map.m_lEnvelopes[pQuad->m_PosEnv];
	void *pID = &pEnvelope->m_lPoints[PIndex];
	static int s_ActQIndex = -1;

	// get pivot
	float CenterX = fx2f(pQuad->m_aPoints[4].x)+fx2f(pEnvelope->m_lPoints[PIndex].m_aValues[0]);
	float CenterY = fx2f(pQuad->m_aPoints[4].y)+fx2f(pEnvelope->m_lPoints[PIndex].m_aValues[1]);

	float dx = (CenterX - wx)/m_WorldZoom;
	float dy = (CenterY - wy)/m_WorldZoom;
	if(dx*dx+dy*dy < 50.0f && UI()->ActiveItem() == 0)
	{
		UI()->SetHotItem(pID);
		s_ActQIndex = QIndex;
	}

	bool IgnoreGrid;
	if(Input()->KeyIsPressed(KEY_LALT) || Input()->KeyIsPressed(KEY_RALT))
		IgnoreGrid = true;
	else
		IgnoreGrid = false;

	if(UI()->ActiveItem() == pID && s_ActQIndex == QIndex)
	{
		if(s_Operation == OP_MOVE)
		{
			if(m_GridActive && !IgnoreGrid)
			{
				int LineDistance = GetLineDistance();

				float x = 0.0f;
				float y = 0.0f;
				if(wx >= 0)
					x = (int)((wx+(LineDistance/2)*m_GridFactor)/(LineDistance*m_GridFactor)) * (LineDistance*m_GridFactor);
				else
					x = (int)((wx-(LineDistance/2)*m_GridFactor)/(LineDistance*m_GridFactor)) * (LineDistance*m_GridFactor);
				if(wy >= 0)
					y = (int)((wy+(LineDistance/2)*m_GridFactor)/(LineDistance*m_GridFactor)) * (LineDistance*m_GridFactor);
				else
					y = (int)((wy-(LineDistance/2)*m_GridFactor)/(LineDistance*m_GridFactor)) * (LineDistance*m_GridFactor);

				pEnvelope->m_lPoints[PIndex].m_aValues[0] = f2fx(x)-pQuad->m_aPoints[4].x;
				pEnvelope->m_lPoints[PIndex].m_aValues[1] = f2fx(y)-pQuad->m_aPoints[4].y;
			}
			else
			{
				pEnvelope->m_lPoints[PIndex].m_aValues[0] += f2fx(wx-s_LastWx);
				pEnvelope->m_lPoints[PIndex].m_aValues[1] += f2fx(wy-s_LastWy);
			}
		}
		else if(s_Operation == OP_ROTATE)
			pEnvelope->m_lPoints[PIndex].m_aValues[2] += 10*m_MouseDeltaX;

		s_LastWx = wx;
		s_LastWy = wy;

		if(!UI()->MouseButton(0))
		{
			m_LockMouse = false;
			s_Operation = OP_NONE;
			UI()->SetActiveItem(0);
		}

		Graphics()->SetColor(1.0f, 1.0f, 1.0f, 1.0f);
	}
	else if(UI()->HotItem() == pID && s_ActQIndex == QIndex)
	{
		ms_pUiGotContext = pID;

		Graphics()->SetColor(1.0f, 1.0f, 1.0f, 1.0f);
		m_pTooltip = "Left mouse button to move. Hold ctrl to rotate. Hold alt to ignore grid.";

		if(UI()->MouseButton(0))
		{
			if(Input()->KeyIsPressed(KEY_LCTRL) || Input()->KeyIsPressed(KEY_RCTRL))
			{
				m_LockMouse = true;
				s_Operation = OP_ROTATE;
			}
			else
				s_Operation = OP_MOVE;

			m_SelectedEnvelopePoint = PIndex;
			m_SelectedQuadEnvelope = pQuad->m_PosEnv;

			UI()->SetActiveItem(pID);
			if(m_SelectedQuad != QIndex)
				m_SelectedPoints = 0;
			m_SelectedQuad = QIndex;
			s_LastWx = wx;
			s_LastWy = wy;
		}
		else
		{
			m_SelectedEnvelopePoint = -1;
			m_SelectedQuadEnvelope = -1;
		}
	}
	else
		Graphics()->SetColor(0.0f, 1.0f, 0.0f, 1.0f);

	IGraphics::CQuadItem QuadItem(CenterX, CenterY, 5.0f*m_WorldZoom, 5.0f*m_WorldZoom);
	Graphics()->QuadsDraw(&QuadItem, 1);
}

void CEditor::DoMapEditor(CUIRect View, CUIRect ToolBar)
{
	// render all good stuff
	if(!m_ShowPicker)
	{
		for(int g = 0; g < m_Map.m_lGroups.size(); g++)
		{// don't render the front, tele, speedup and switch layer now we will do it later to make them on top of others
			if(
					m_Map.m_lGroups[g] == (CLayerGroup *)m_Map.m_pFrontLayer ||
					m_Map.m_lGroups[g] == (CLayerGroup *)m_Map.m_pTeleLayer ||
					m_Map.m_lGroups[g] == (CLayerGroup *)m_Map.m_pSpeedupLayer ||
					m_Map.m_lGroups[g] == (CLayerGroup *)m_Map.m_pSwitchLayer ||
					m_Map.m_lGroups[g] == (CLayerGroup *)m_Map.m_pTuneLayer
					)
				continue;
			if(m_Map.m_lGroups[g]->m_Visible)
				m_Map.m_lGroups[g]->Render();
			//UI()->ClipEnable(&view);
		}

		// render the game, tele, speedup, front, tune and switch above everything else
		if(m_Map.m_pGameGroup->m_Visible)
		{
			m_Map.m_pGameGroup->MapScreen();
			for(int i = 0; i < m_Map.m_pGameGroup->m_lLayers.size(); i++)
			{
				if
				(
						m_Map.m_pGameGroup->m_lLayers[i]->m_Visible &&
						(
								m_Map.m_pGameGroup->m_lLayers[i] == m_Map.m_pGameLayer ||
								m_Map.m_pGameGroup->m_lLayers[i] == m_Map.m_pFrontLayer ||
								m_Map.m_pGameGroup->m_lLayers[i] == m_Map.m_pTeleLayer ||
								m_Map.m_pGameGroup->m_lLayers[i] == m_Map.m_pSpeedupLayer ||
								m_Map.m_pGameGroup->m_lLayers[i] == m_Map.m_pSwitchLayer ||
								m_Map.m_pGameGroup->m_lLayers[i] == m_Map.m_pTuneLayer
								)
								)
					m_Map.m_pGameGroup->m_lLayers[i]->Render();
			}
		}

		CLayerTiles *pT = static_cast<CLayerTiles *>(GetSelectedLayerType(0, LAYERTYPE_TILES));
		if(m_ShowTileInfo && pT && pT->m_Visible && m_ZoomLevel <= 300)
		{
			GetSelectedGroup()->MapScreen();
			pT->ShowInfo();
		}
	}
	else
	{
		// fix aspect ratio of the image in the picker
		float Max = min(View.w, View.h);
		View.w = View.h = Max;
	}

	static void *s_pEditorID = (void *)&s_pEditorID;
	int Inside = UI()->MouseInside(&View);

	// fetch mouse position
	float wx = UI()->MouseWorldX();
	float wy = UI()->MouseWorldY();
	float mx = UI()->MouseX();
	float my = UI()->MouseY();

	static float s_StartWx = 0;
	static float s_StartWy = 0;

	enum
	{
		OP_NONE=0,
		OP_BRUSH_GRAB,
		OP_BRUSH_DRAW,
		OP_BRUSH_PAINT,
		OP_PAN_WORLD,
		OP_PAN_EDITOR,
	};

	// remap the screen so it can display the whole tileset
	if(m_ShowPicker)
	{
		CUIRect Screen = *UI()->Screen();
		float Size = 32.0*16.0f;
		float w = Size*(Screen.w/View.w);
		float h = Size*(Screen.h/View.h);
		float x = -(View.x/Screen.w)*w;
		float y = -(View.y/Screen.h)*h;
		wx = x+w*mx/Screen.w;
		wy = y+h*my/Screen.h;
		CLayerTiles *t = (CLayerTiles *)GetSelectedLayerType(0, LAYERTYPE_TILES);
		if(t)
		{
			Graphics()->MapScreen(x, y, x+w, y+h);
			m_TilesetPicker.m_Image = t->m_Image;
			m_TilesetPicker.m_TexID = t->m_TexID;
			m_TilesetPicker.Render();
			if(m_ShowTileInfo)
				m_TilesetPicker.ShowInfo();
		}
		else
		{
			CLayerQuads *t = (CLayerQuads *)GetSelectedLayerType(0, LAYERTYPE_QUADS);
			if(t)
			{
				m_QuadsetPicker.m_Image = t->m_Image;
				m_QuadsetPicker.m_lQuads[0].m_aPoints[0].x = (int) View.x << 10;
				m_QuadsetPicker.m_lQuads[0].m_aPoints[0].y = (int) View.y << 10;
				m_QuadsetPicker.m_lQuads[0].m_aPoints[1].x = (int) (View.x+View.w) << 10;
				m_QuadsetPicker.m_lQuads[0].m_aPoints[1].y = (int) View.y << 10;
				m_QuadsetPicker.m_lQuads[0].m_aPoints[2].x = (int) View.x << 10;
				m_QuadsetPicker.m_lQuads[0].m_aPoints[2].y = (int) (View.y+View.h) << 10;
				m_QuadsetPicker.m_lQuads[0].m_aPoints[3].x = (int) (View.x+View.w) << 10;
				m_QuadsetPicker.m_lQuads[0].m_aPoints[3].y = (int) (View.y+View.h) << 10;
				m_QuadsetPicker.m_lQuads[0].m_aPoints[4].x = (int) (View.x+View.w/2) << 10;
				m_QuadsetPicker.m_lQuads[0].m_aPoints[4].y = (int) (View.y+View.h/2) << 10;
				m_QuadsetPicker.Render();
			}
		}
	}

	static int s_Operation = OP_NONE;

	// draw layer borders
	CLayer *pEditLayers[16];
	int NumEditLayers = 0;
	NumEditLayers = 0;

	if(m_ShowPicker && GetSelectedLayer(0) && GetSelectedLayer(0)->m_Type == LAYERTYPE_TILES)
	{
		pEditLayers[0] = &m_TilesetPicker;
		NumEditLayers++;
	}
	else if (m_ShowPicker)
	{
		pEditLayers[0] = &m_QuadsetPicker;
		NumEditLayers++;
	}
	else
	{
		pEditLayers[0] = GetSelectedLayer(0);
		if(pEditLayers[0])
			NumEditLayers++;

		CLayerGroup *g = GetSelectedGroup();
		if(g)
		{
			g->MapScreen();

			RenderGrid(g);

			for(int i = 0; i < NumEditLayers; i++)
			{
				if(pEditLayers[i]->m_Type != LAYERTYPE_TILES)
					continue;

				float w, h;
				pEditLayers[i]->GetSize(&w, &h);

				IGraphics::CLineItem Array[4] = {
					IGraphics::CLineItem(0, 0, w, 0),
					IGraphics::CLineItem(w, 0, w, h),
					IGraphics::CLineItem(w, h, 0, h),
					IGraphics::CLineItem(0, h, 0, 0)};
				Graphics()->TextureSet(-1);
				Graphics()->LinesBegin();
				Graphics()->LinesDraw(Array, 4);
				Graphics()->LinesEnd();
			}
		}
	}

	if(Inside)
	{
		UI()->SetHotItem(s_pEditorID);

		// do global operations like pan and zoom
		if(UI()->ActiveItem() == 0 && (UI()->MouseButton(0) || UI()->MouseButton(2)))
		{
			s_StartWx = wx;
			s_StartWy = wy;

			if(Input()->KeyIsPressed(KEY_LCTRL) || Input()->KeyIsPressed(KEY_RCTRL) || UI()->MouseButton(2))
			{
				if(Input()->KeyIsPressed(KEY_LSHIFT))
					s_Operation = OP_PAN_EDITOR;
				else
					s_Operation = OP_PAN_WORLD;
				UI()->SetActiveItem(s_pEditorID);
			}
			else
				s_Operation = OP_NONE;
		}

		// brush editing
		if(UI()->HotItem() == s_pEditorID)
		{
			if(m_Brush.IsEmpty())
				m_pTooltip = "Use left mouse button to drag and create a brush.";
			else
				m_pTooltip = "Use left mouse button to paint with the brush. Right button clears the brush.";

			if(UI()->ActiveItem() == s_pEditorID)
			{
				CUIRect r;
				r.x = s_StartWx;
				r.y = s_StartWy;
				r.w = wx-s_StartWx;
				r.h = wy-s_StartWy;
				if(r.w < 0)
				{
					r.x += r.w;
					r.w = -r.w;
				}

				if(r.h < 0)
				{
					r.y += r.h;
					r.h = -r.h;
				}

				if(s_Operation == OP_BRUSH_DRAW)
				{
					if(!m_Brush.IsEmpty())
					{
						// draw with brush
						for(int k = 0; k < NumEditLayers; k++)
						{
							if(pEditLayers[k]->m_Type == m_Brush.m_lLayers[0]->m_Type)
								pEditLayers[k]->BrushDraw(m_Brush.m_lLayers[0], wx, wy);
						}
					}
				}
				else if(s_Operation == OP_BRUSH_GRAB)
				{
					if(!UI()->MouseButton(0))
					{
						// grab brush
						char aBuf[256];
						str_format(aBuf, sizeof(aBuf),"grabbing %f %f %f %f", r.x, r.y, r.w, r.h);
						Console()->Print(IConsole::OUTPUT_LEVEL_DEBUG, "editor", aBuf);

						// TODO: do all layers
						int Grabs = 0;
						for(int k = 0; k < NumEditLayers; k++)
							Grabs += pEditLayers[k]->BrushGrab(&m_Brush, r);
						if(Grabs == 0)
							m_Brush.Clear();
					}
					else
					{
						//editor.map.groups[selected_group]->mapscreen();
						for(int k = 0; k < NumEditLayers; k++)
							pEditLayers[k]->BrushSelecting(r);
						Graphics()->MapScreen(UI()->Screen()->x, UI()->Screen()->y, UI()->Screen()->w, UI()->Screen()->h);
					}
				}
				else if(s_Operation == OP_BRUSH_PAINT)
				{
					if(!UI()->MouseButton(0))
					{
						for(int k = 0; k < NumEditLayers; k++)
							pEditLayers[k]->FillSelection(m_Brush.IsEmpty(), m_Brush.m_lLayers[0], r);
					}
					else
					{
						//editor.map.groups[selected_group]->mapscreen();
						for(int k = 0; k < NumEditLayers; k++)
							pEditLayers[k]->BrushSelecting(r);
						Graphics()->MapScreen(UI()->Screen()->x, UI()->Screen()->y, UI()->Screen()->w, UI()->Screen()->h);
					}
				}
			}
			else
			{
				if(UI()->MouseButton(1))
					m_Brush.Clear();

				if(UI()->MouseButton(0) && s_Operation == OP_NONE)
				{
					UI()->SetActiveItem(s_pEditorID);

					if(m_Brush.IsEmpty())
						s_Operation = OP_BRUSH_GRAB;
					else
					{
						s_Operation = OP_BRUSH_DRAW;
						for(int k = 0; k < NumEditLayers; k++)
						{
							if(pEditLayers[k]->m_Type == m_Brush.m_lLayers[0]->m_Type)
								pEditLayers[k]->BrushPlace(m_Brush.m_lLayers[0], wx, wy);
						}

					}

					CLayerTiles *pLayer = (CLayerTiles*)GetSelectedLayerType(0, LAYERTYPE_TILES);
					if((Input()->KeyIsPressed(KEY_LSHIFT) || Input()->KeyIsPressed(KEY_RSHIFT)) && pLayer)
						s_Operation = OP_BRUSH_PAINT;
				}

				if(!m_Brush.IsEmpty())
				{
					m_Brush.m_OffsetX = -(int)wx;
					m_Brush.m_OffsetY = -(int)wy;
					for(int i = 0; i < m_Brush.m_lLayers.size(); i++)
					{
						if(m_Brush.m_lLayers[i]->m_Type == LAYERTYPE_TILES)
						{
							m_Brush.m_OffsetX = -(int)(wx/32.0f)*32;
							m_Brush.m_OffsetY = -(int)(wy/32.0f)*32;
							break;
						}
					}

					CLayerGroup *g = GetSelectedGroup();
					if(!m_ShowPicker && g)
					{
						m_Brush.m_OffsetX += g->m_OffsetX;
						m_Brush.m_OffsetY += g->m_OffsetY;
						m_Brush.m_ParallaxX = g->m_ParallaxX;
						m_Brush.m_ParallaxY = g->m_ParallaxY;
						m_Brush.Render();
						float w, h;
						m_Brush.GetSize(&w, &h);

						IGraphics::CLineItem Array[4] = {
							IGraphics::CLineItem(0, 0, w, 0),
							IGraphics::CLineItem(w, 0, w, h),
							IGraphics::CLineItem(w, h, 0, h),
							IGraphics::CLineItem(0, h, 0, 0)};
						Graphics()->TextureSet(-1);
						Graphics()->LinesBegin();
						Graphics()->LinesDraw(Array, 4);
						Graphics()->LinesEnd();
					}
				}
			}
		}

		// quad & sound editing
		{
			if(!m_ShowPicker && m_Brush.IsEmpty())
			{
				// fetch layers
				CLayerGroup *g = GetSelectedGroup();
				if(g)
					g->MapScreen();

				for(int k = 0; k < NumEditLayers; k++)
				{
					if(pEditLayers[k]->m_Type == LAYERTYPE_QUADS)
					{
						CLayerQuads *pLayer = (CLayerQuads *)pEditLayers[k];

						if(!m_ShowEnvelopePreview)
							m_ShowEnvelopePreview = 2;

						Graphics()->TextureSet(-1);
						Graphics()->QuadsBegin();
						for(int i = 0; i < pLayer->m_lQuads.size(); i++)
						{
							for(int v = 0; v < 4; v++)
								DoQuadPoint(&pLayer->m_lQuads[i], i, v);

							DoQuad(&pLayer->m_lQuads[i], i);
						}
						Graphics()->QuadsEnd();
					}

					if(pEditLayers[k]->m_Type == LAYERTYPE_SOUNDS)
					{
						CLayerSounds *pLayer = (CLayerSounds *)pEditLayers[k];

						Graphics()->TextureSet(-1);
						Graphics()->QuadsBegin();
						for(int i = 0; i < pLayer->m_lSources.size(); i++)
						{
							DoSoundSource(&pLayer->m_lSources[i], i);
						}
						Graphics()->QuadsEnd();
					}
				}

				Graphics()->MapScreen(UI()->Screen()->x, UI()->Screen()->y, UI()->Screen()->w, UI()->Screen()->h);
			}
		}

		// do panning
		if(UI()->ActiveItem() == s_pEditorID)
		{
			if(s_Operation == OP_PAN_WORLD)
			{
				m_WorldOffsetX -= m_MouseDeltaX*m_WorldZoom;
				m_WorldOffsetY -= m_MouseDeltaY*m_WorldZoom;
			}
			else if(s_Operation == OP_PAN_EDITOR)
			{
				m_EditorOffsetX -= m_MouseDeltaX*m_WorldZoom;
				m_EditorOffsetY -= m_MouseDeltaY*m_WorldZoom;
			}

			// release mouse
			if(!UI()->MouseButton(0))
			{
				if(s_Operation == OP_BRUSH_DRAW || s_Operation == OP_BRUSH_PAINT)
					m_Map.m_UndoModified++;

				s_Operation = OP_NONE;
				UI()->SetActiveItem(0);
			}
		}


	}
	else if(UI()->ActiveItem() == s_pEditorID)
	{
		// release mouse
		if(!UI()->MouseButton(0))
		{
			s_Operation = OP_NONE;
			UI()->SetActiveItem(0);
		}
	}

	if(!m_ShowPicker && GetSelectedGroup() && GetSelectedGroup()->m_UseClipping)
	{
		CLayerGroup *g = m_Map.m_pGameGroup;
		g->MapScreen();

		Graphics()->TextureSet(-1);
		Graphics()->LinesBegin();

			CUIRect r;
			r.x = GetSelectedGroup()->m_ClipX;
			r.y = GetSelectedGroup()->m_ClipY;
			r.w = GetSelectedGroup()->m_ClipW;
			r.h = GetSelectedGroup()->m_ClipH;

			IGraphics::CLineItem Array[4] = {
				IGraphics::CLineItem(r.x, r.y, r.x+r.w, r.y),
				IGraphics::CLineItem(r.x+r.w, r.y, r.x+r.w, r.y+r.h),
				IGraphics::CLineItem(r.x+r.w, r.y+r.h, r.x, r.y+r.h),
				IGraphics::CLineItem(r.x, r.y+r.h, r.x, r.y)};
			Graphics()->SetColor(1,0,0,1);
			Graphics()->LinesDraw(Array, 4);

		Graphics()->LinesEnd();
	}

	// render screen sizes
	if(m_ProofBorders && !m_ShowPicker)
	{
		CLayerGroup *g = m_Map.m_pGameGroup;
		g->MapScreen();

		Graphics()->TextureSet(-1);
		Graphics()->LinesBegin();

		// possible screen sizes (white border)
		float aLastPoints[4];
		float Start = 1.0f; //9.0f/16.0f;
		float End = 16.0f/9.0f;
		const int NumSteps = 20;
		for(int i = 0; i <= NumSteps; i++)
		{
			float aPoints[4];
			float Aspect = Start + (End-Start)*(i/(float)NumSteps);

			RenderTools()->MapscreenToWorld(
				m_WorldOffsetX, m_WorldOffsetY,
				1.0f, 1.0f, 0.0f, 0.0f, Aspect, 1.0f, aPoints);

			if(i == 0)
			{
				IGraphics::CLineItem Array[2] = {
					IGraphics::CLineItem(aPoints[0], aPoints[1], aPoints[2], aPoints[1]),
					IGraphics::CLineItem(aPoints[0], aPoints[3], aPoints[2], aPoints[3])};
				Graphics()->LinesDraw(Array, 2);
			}

			if(i != 0)
			{
				IGraphics::CLineItem Array[4] = {
					IGraphics::CLineItem(aPoints[0], aPoints[1], aLastPoints[0], aLastPoints[1]),
					IGraphics::CLineItem(aPoints[2], aPoints[1], aLastPoints[2], aLastPoints[1]),
					IGraphics::CLineItem(aPoints[0], aPoints[3], aLastPoints[0], aLastPoints[3]),
					IGraphics::CLineItem(aPoints[2], aPoints[3], aLastPoints[2], aLastPoints[3])};
				Graphics()->LinesDraw(Array, 4);
			}

			if(i == NumSteps)
			{
				IGraphics::CLineItem Array[2] = {
					IGraphics::CLineItem(aPoints[0], aPoints[1], aPoints[0], aPoints[3]),
					IGraphics::CLineItem(aPoints[2], aPoints[1], aPoints[2], aPoints[3])};
				Graphics()->LinesDraw(Array, 2);
			}

			mem_copy(aLastPoints, aPoints, sizeof(aPoints));
		}

		// two screen sizes (green and red border)
		{
			Graphics()->SetColor(1,0,0,1);
			for(int i = 0; i < 2; i++)
			{
				float aPoints[4];
				float aAspects[] = {4.0f/3.0f, 16.0f/10.0f, 5.0f/4.0f, 16.0f/9.0f};
				float Aspect = aAspects[i];

				RenderTools()->MapscreenToWorld(
					m_WorldOffsetX, m_WorldOffsetY,
					1.0f, 1.0f, 0.0f, 0.0f, Aspect, 1.0f, aPoints);

				CUIRect r;
				r.x = aPoints[0];
				r.y = aPoints[1];
				r.w = aPoints[2]-aPoints[0];
				r.h = aPoints[3]-aPoints[1];

				IGraphics::CLineItem Array[4] = {
					IGraphics::CLineItem(r.x, r.y, r.x+r.w, r.y),
					IGraphics::CLineItem(r.x+r.w, r.y, r.x+r.w, r.y+r.h),
					IGraphics::CLineItem(r.x+r.w, r.y+r.h, r.x, r.y+r.h),
					IGraphics::CLineItem(r.x, r.y+r.h, r.x, r.y)};
				Graphics()->LinesDraw(Array, 4);
				Graphics()->SetColor(0,1,0,1);
			}
		}
		Graphics()->LinesEnd();

		// tee position (blue circle)
		{
			Graphics()->TextureSet(-1);
			Graphics()->QuadsBegin();
			Graphics()->SetColor(0,0,1,0.3f);
			RenderTools()->DrawCircle(m_WorldOffsetX, m_WorldOffsetY, 20.0f, 32);
			Graphics()->QuadsEnd();
		}
	}

	if (!m_ShowPicker && m_ShowTileInfo && m_ShowEnvelopePreview != 0 && GetSelectedLayer(0) && GetSelectedLayer(0)->m_Type == LAYERTYPE_QUADS)
	{
		GetSelectedGroup()->MapScreen();

		CLayerQuads *pLayer = (CLayerQuads*)GetSelectedLayer(0);
		int TexID = -1;
		if(pLayer->m_Image >= 0 && pLayer->m_Image < m_Map.m_lImages.size())
			TexID = m_Map.m_lImages[pLayer->m_Image]->m_TexID;

		DoQuadEnvelopes(pLayer->m_lQuads, TexID);
		m_ShowEnvelopePreview = 0;
	}

	Graphics()->MapScreen(UI()->Screen()->x, UI()->Screen()->y, UI()->Screen()->w, UI()->Screen()->h);
	//UI()->ClipDisable();
}


int CEditor::DoProperties(CUIRect *pToolBox, CProperty *pProps, int *pIDs, int *pNewVal, vec4 color)
{
	int Change = -1;

	for(int i = 0; pProps[i].m_pName; i++)
	{
		CUIRect Slot;
		pToolBox->HSplitTop(13.0f, &Slot, pToolBox);
		CUIRect Label, Shifter;
		Slot.VSplitMid(&Label, &Shifter);
		Shifter.HMargin(1.0f, &Shifter);
		UI()->DoLabel(&Label, pProps[i].m_pName, 10.0f, -1, -1);

		if(pProps[i].m_Type == PROPTYPE_INT_STEP)
		{
			CUIRect Inc, Dec;
			char aBuf[64];

			Shifter.VSplitRight(10.0f, &Shifter, &Inc);
			Shifter.VSplitLeft(10.0f, &Dec, &Shifter);
			str_format(aBuf, sizeof(aBuf),"%d", pProps[i].m_Value);
			int NewValue = UiDoValueSelector((char *) &pIDs[i], &Shifter, "", pProps[i].m_Value, pProps[i].m_Min, pProps[i].m_Max, 1, 1.0f, "Use left mouse button to drag and change the value. Hold shift to be more precise. Rightclick to edit as text.", false, false, 0, &color);
			if (NewValue != pProps[i].m_Value)
			{
				*pNewVal = NewValue;
				Change = i;
			}
			if(DoButton_ButtonDec((char *) &pIDs[i] +1, 0, 0, &Dec, 0, "Decrease"))
			{
				*pNewVal = pProps[i].m_Value-1;
				Change = i;
			}
			if(DoButton_ButtonInc(((char *)&pIDs[i])+2, 0, 0, &Inc, 0, "Increase"))
			{
				*pNewVal = pProps[i].m_Value+1;
				Change = i;
			}
		}
		else if(pProps[i].m_Type == PROPTYPE_BOOL)
		{
			CUIRect No, Yes;
			Shifter.VSplitMid(&No, &Yes);
			if(DoButton_ButtonDec(&pIDs[i], "No", !pProps[i].m_Value, &No, 0, ""))
			{
				*pNewVal = 0;
				Change = i;
			}
			if(DoButton_ButtonInc(((char *)&pIDs[i])+1, "Yes", pProps[i].m_Value, &Yes, 0, ""))
			{
				*pNewVal = 1;
				Change = i;
			}
		}
		else if(pProps[i].m_Type == PROPTYPE_INT_SCROLL)
		{
			int NewValue = UiDoValueSelector(&pIDs[i], &Shifter, "", pProps[i].m_Value, pProps[i].m_Min, pProps[i].m_Max, 1, 1.0f, "Use left mouse button to drag and change the value. Hold shift to be more precise. Rightclick to edit as text.");
			if(NewValue != pProps[i].m_Value)
			{
				*pNewVal = NewValue;
				Change = i;
			}
		}
		else if(pProps[i].m_Type == PROPTYPE_ANGLE_SCROLL)
		{
			CUIRect Inc, Dec;
			Shifter.VSplitRight(10.0f, &Shifter, &Inc);
			Shifter.VSplitLeft(10.0f, &Dec, &Shifter);
			bool Shift = Input()->KeyIsPressed(KEY_LSHIFT) || Input()->KeyIsPressed(KEY_RSHIFT);
			int Value = pProps[i].m_Value;
			const void *activeItem = UI()->ActiveItem();
			if (!Shift && UI()->MouseButton(0) && (activeItem == &pIDs[i] || activeItem == &pIDs[i]+1 || activeItem == &pIDs[i]+2))
				Value = (Value / 45) * 45;
			int NewValue = UiDoValueSelector(&pIDs[i], &Shifter, "", Value, pProps[i].m_Min, Shift ? pProps[i].m_Max : 315, Shift ? 1 : 45, Shift ? 1.0f : 10.0f, "Use left mouse button to drag and change the value. Hold shift to be more precise. Rightclick to edit as text.", false, false, 0);
			if(NewValue != pProps[i].m_Value)
			{
				*pNewVal = NewValue;
				Change = i;
			}
			if (DoButton_ButtonDec(&pIDs[i]+1, 0, 0, &Dec, 0, "Decrease"))
			{
				if (!Shift)
					*pNewVal = pProps[i].m_Value - 45;
				else
					*pNewVal = pProps[i].m_Value - 1;
				Change = i;
			}
			if (DoButton_ButtonInc(&pIDs[i]+ 2, 0, 0, &Inc, 0, "Increase"))
			{
				if (!Shift)
					*pNewVal = pProps[i].m_Value + 45;
				else
					*pNewVal = pProps[i].m_Value + 1;
				Change = i;
			}
		}
		else if(pProps[i].m_Type == PROPTYPE_COLOR)
		{
			static const char *s_paTexts[4] = {"R", "G", "B", "A"};
			static int s_aShift[] = {24, 16, 8, 0};
			int NewColor = 0;

			// extra space
			CUIRect ColorBox, ColorSlots;

			pToolBox->HSplitTop(3.0f*13.0f, &Slot, pToolBox);
			Slot.VSplitMid(&ColorBox, &ColorSlots);
			ColorBox.HMargin(1.0f, &ColorBox);
			ColorBox.VMargin(6.0f, &ColorBox);

			for(int c = 0; c < 4; c++)
			{
				int v = (pProps[i].m_Value >> s_aShift[c])&0xff;
				NewColor |= UiDoValueSelector(((char *)&pIDs[i])+c, &Shifter, s_paTexts[c], v, 0, 255, 1, 1.0f, "Use left mouse button to drag and change the color value. Hold shift to be more precise. Rightclick to edit as text.")<<s_aShift[c];

				if(c != 3)
				{
					ColorSlots.HSplitTop(13.0f, &Shifter, &ColorSlots);
					Shifter.HMargin(1.0f, &Shifter);
				}
			}

			// hex
			pToolBox->HSplitTop(13.0f, &Slot, pToolBox);
			Slot.VSplitMid(0x0, &Shifter);
			Shifter.HMargin(1.0f, &Shifter);

			int NewColorHex = pProps[i].m_Value&0xff;
			NewColorHex |= UiDoValueSelector(((char *)&pIDs[i]-1), &Shifter, "", (pProps[i].m_Value >> 8)&0xFFFFFF, 0, 0xFFFFFF, 1, 1.0f, "Use left mouse button to drag and change the color value. Hold shift to be more precise. Rightclick to edit as text.", false, true) << 8;

			// color picker
			vec4 Color = vec4(
				((pProps[i].m_Value >> s_aShift[0])&0xff)/255.0f,
				((pProps[i].m_Value >> s_aShift[1])&0xff)/255.0f,
				((pProps[i].m_Value >> s_aShift[2])&0xff)/255.0f,
				1.0f);
			
			static int s_ColorPicker, s_ColorPickerID;
			if(DoButton_ColorPicker(&s_ColorPicker, &ColorBox, &Color))
			{
				ms_PickerColor = RgbToHsv(vec3(Color.r, Color.g, Color.b));
				UiInvokePopupMenu(&s_ColorPickerID, 0, UI()->MouseX(), UI()->MouseY(), 180, 150, PopupColorPicker);
			}

			if(UI()->HotItem() == &ms_SVPicker || UI()->HotItem() == &ms_HuePicker)
			{
				vec3 c = HsvToRgb(ms_PickerColor);
				NewColor = ((int)(c.r * 255.0f)&0xff) << 24 | ((int)(c.g * 255.0f)&0xff) << 16 | ((int)(c.b * 255.0f)&0xff) << 8 | (pProps[i].m_Value&0xff);
			}

			//
			if(NewColor != pProps[i].m_Value)
			{
				*pNewVal = NewColor;
				Change = i;
			}
			else if(NewColorHex != pProps[i].m_Value)
			{
				*pNewVal = NewColorHex;
				Change = i;
			}
		}
		else if(pProps[i].m_Type == PROPTYPE_IMAGE)
		{
			char aBuf[64];
			if(pProps[i].m_Value < 0)
				str_copy(aBuf, "None", sizeof(aBuf));
			else
				str_format(aBuf, sizeof(aBuf),"%s", m_Map.m_lImages[pProps[i].m_Value]->m_aName);

			if(DoButton_Editor(&pIDs[i], aBuf, 0, &Shifter, 0, 0))
				PopupSelectImageInvoke(pProps[i].m_Value, UI()->MouseX(), UI()->MouseY());

			int r = PopupSelectImageResult();
			if(r >= -1)
			{
				*pNewVal = r;
				Change = i;
			}
		}
		else if(pProps[i].m_Type == PROPTYPE_SHIFT)
		{
			CUIRect Left, Right, Up, Down;
			Shifter.VSplitMid(&Left, &Up);
			Left.VSplitRight(1.0f, &Left, 0);
			Up.VSplitLeft(1.0f, 0, &Up);
			Left.VSplitLeft(10.0f, &Left, &Shifter);
			Shifter.VSplitRight(10.0f, &Shifter, &Right);
			RenderTools()->DrawUIRect(&Shifter, vec4(1,1,1,0.5f), 0, 0.0f);
			UI()->DoLabel(&Shifter, "X", 10.0f, 0, -1);
			Up.VSplitLeft(10.0f, &Up, &Shifter);
			Shifter.VSplitRight(10.0f, &Shifter, &Down);
			RenderTools()->DrawUIRect(&Shifter, vec4(1,1,1,0.5f), 0, 0.0f);
			UI()->DoLabel(&Shifter, "Y", 10.0f, 0, -1);
			if(DoButton_ButtonDec(&pIDs[i], "-", 0, &Left, 0, "Left"))
			{
				*pNewVal = 1;
				Change = i;
			}
			if(DoButton_ButtonInc(((char *)&pIDs[i])+3, "+", 0, &Right, 0, "Right"))
			{
				*pNewVal = 2;
				Change = i;
			}
			if(DoButton_ButtonDec(((char *)&pIDs[i])+1, "-", 0, &Up, 0, "Up"))
			{
				*pNewVal = 4;
				Change = i;
			}
			if(DoButton_ButtonInc(((char *)&pIDs[i])+2, "+", 0, &Down, 0, "Down"))
			{
				*pNewVal = 8;
				Change = i;
			}
		}
		else if(pProps[i].m_Type == PROPTYPE_SOUND)
		{
			char aBuf[64];
			if(pProps[i].m_Value < 0)
				str_copy(aBuf, "None", sizeof(aBuf));
			else
				str_format(aBuf, sizeof(aBuf),"%s", m_Map.m_lSounds[pProps[i].m_Value]->m_aName);

			if(DoButton_Editor(&pIDs[i], aBuf, 0, &Shifter, 0, 0))
				PopupSelectSoundInvoke(pProps[i].m_Value, UI()->MouseX(), UI()->MouseY());

			int r = PopupSelectSoundResult();
			if(r >= -1)
			{
				*pNewVal = r;
				Change = i;
			}
		}
	}

	return Change;
}

void CEditor::RenderLayers(CUIRect ToolBox, CUIRect ToolBar, CUIRect View)
{
	CUIRect LayersBox = ToolBox;

	if(!m_GuiActive)
		return;

	CUIRect Slot, Button;
	char aBuf[64];

	float LayersHeight = 12.0f;	 // Height of AddGroup button
	static int s_ScrollBar = 0;
	static float s_ScrollValue = 0;

	for(int g = 0; g < m_Map.m_lGroups.size(); g++)
	{
		// Each group is 19.0f
		// Each layer is 14.0f
		LayersHeight += 19.0f;
		if(!m_Map.m_lGroups[g]->m_Collapse)
			LayersHeight += m_Map.m_lGroups[g]->m_lLayers.size() * 14.0f;
	}

	float ScrollDifference = LayersHeight - LayersBox.h;

	if(LayersHeight > LayersBox.h)	// Do we even need a scrollbar?
	{
		CUIRect Scroll;
		LayersBox.VSplitRight(15.0f, &LayersBox, &Scroll);
		LayersBox.VSplitRight(3.0f, &LayersBox, 0);	// extra spacing
		Scroll.HMargin(5.0f, &Scroll);
		s_ScrollValue = UiDoScrollbarV(&s_ScrollBar, &Scroll, s_ScrollValue);

		if(UI()->MouseInside(&Scroll) || UI()->MouseInside(&LayersBox))
		{
			int ScrollNum = (int)((LayersHeight-LayersBox.h)/15.0f)+1;
			if(ScrollNum > 0)
			{
				if(Input()->KeyPress(KEY_MOUSE_WHEEL_UP))
					s_ScrollValue = clamp(s_ScrollValue - 1.0f/ScrollNum, 0.0f, 1.0f);
				if(Input()->KeyPress(KEY_MOUSE_WHEEL_DOWN))
					s_ScrollValue = clamp(s_ScrollValue + 1.0f/ScrollNum, 0.0f, 1.0f);
			}
		}
	}

	float LayerStartAt = ScrollDifference * s_ScrollValue;
	if(LayerStartAt < 0.0f)
		LayerStartAt = 0.0f;

	float LayerStopAt = LayersHeight - ScrollDifference * (1 - s_ScrollValue);
	float LayerCur = 0;

	// render layers
	{
		for(int g = 0; g < m_Map.m_lGroups.size(); g++)
		{
			if(LayerCur > LayerStopAt)
				break;
			else if(LayerCur + m_Map.m_lGroups[g]->m_lLayers.size() * 14.0f + 19.0f < LayerStartAt)
			{
				LayerCur += m_Map.m_lGroups[g]->m_lLayers.size() * 14.0f + 19.0f;
				continue;
			}

			CUIRect VisibleToggle, SaveCheck;
			if(LayerCur >= LayerStartAt)
			{
				LayersBox.HSplitTop(12.0f, &Slot, &LayersBox);
				Slot.VSplitLeft(12, &VisibleToggle, &Slot);
				if(DoButton_Ex(&m_Map.m_lGroups[g]->m_Visible, m_Map.m_lGroups[g]->m_Visible?"V":"H", m_Map.m_lGroups[g]->m_Collapse ? 1 : 0, &VisibleToggle, 0, "Toggle group visibility", CUI::CORNER_L))
					m_Map.m_lGroups[g]->m_Visible = !m_Map.m_lGroups[g]->m_Visible;

				Slot.VSplitRight(12.0f, &Slot, &SaveCheck);
				if(DoButton_Ex(&m_Map.m_lGroups[g]->m_SaveToMap, "S", m_Map.m_lGroups[g]->m_SaveToMap, &SaveCheck, 0, "Enable/disable group for saving", CUI::CORNER_R))
					if(!m_Map.m_lGroups[g]->m_GameGroup)
						m_Map.m_lGroups[g]->m_SaveToMap = !m_Map.m_lGroups[g]->m_SaveToMap;

				str_format(aBuf, sizeof(aBuf),"#%d %s", g, m_Map.m_lGroups[g]->m_aName);
				float FontSize = 10.0f;
				while(TextRender()->TextWidth(0, FontSize, aBuf, -1) > Slot.w)
					FontSize--;
				if(int Result = DoButton_Ex(&m_Map.m_lGroups[g], aBuf, g==m_SelectedGroup, &Slot,
					BUTTON_CONTEXT, m_Map.m_lGroups[g]->m_Collapse ? "Select group. Double click to expand." : "Select group. Double click to collapse.", 0, FontSize))
				{
					m_SelectedGroup = g;
					m_SelectedLayer = 0;

					static int s_GroupPopupId = 0;
					if(Result == 2)
						UiInvokePopupMenu(&s_GroupPopupId, 0, UI()->MouseX(), UI()->MouseY(), 145, 230, PopupGroup);

					if(m_Map.m_lGroups[g]->m_lLayers.size() && Input()->MouseDoubleClick())
						m_Map.m_lGroups[g]->m_Collapse ^= 1;
				}
				LayersBox.HSplitTop(2.0f, &Slot, &LayersBox);
			}
			LayerCur += 14.0f;

			for(int i = 0; i < m_Map.m_lGroups[g]->m_lLayers.size(); i++)
			{
				if(LayerCur > LayerStopAt)
					break;
				else if(LayerCur < LayerStartAt)
				{
					LayerCur += 14.0f;
					continue;
				}

				if(m_Map.m_lGroups[g]->m_Collapse)
					continue;

				//visible
				LayersBox.HSplitTop(12.0f, &Slot, &LayersBox);
				Slot.VSplitLeft(12.0f, 0, &Button);
				Button.VSplitLeft(15, &VisibleToggle, &Button);

				if(DoButton_Ex(&m_Map.m_lGroups[g]->m_lLayers[i]->m_Visible, m_Map.m_lGroups[g]->m_lLayers[i]->m_Visible?"V":"H", 0, &VisibleToggle, 0, "Toggle layer visibility", CUI::CORNER_L))
					m_Map.m_lGroups[g]->m_lLayers[i]->m_Visible = !m_Map.m_lGroups[g]->m_lLayers[i]->m_Visible;

				Button.VSplitRight(12.0f, &Button, &SaveCheck);
				if(DoButton_Ex(&m_Map.m_lGroups[g]->m_lLayers[i]->m_SaveToMap, "S", m_Map.m_lGroups[g]->m_lLayers[i]->m_SaveToMap, &SaveCheck, 0, "Enable/disable layer for saving", CUI::CORNER_R))
					if(m_Map.m_lGroups[g]->m_lLayers[i] != m_Map.m_pGameLayer)
						m_Map.m_lGroups[g]->m_lLayers[i]->m_SaveToMap = !m_Map.m_lGroups[g]->m_lLayers[i]->m_SaveToMap;

				if(m_Map.m_lGroups[g]->m_lLayers[i]->m_aName[0])
					str_format(aBuf, sizeof(aBuf), "%s", m_Map.m_lGroups[g]->m_lLayers[i]->m_aName);
				else if(m_Map.m_lGroups[g]->m_lLayers[i]->m_Type == LAYERTYPE_TILES)
					str_copy(aBuf, "Tiles", sizeof(aBuf));
				else
					str_copy(aBuf, "Quads", sizeof(aBuf));

				float FontSize = 10.0f;
				while(TextRender()->TextWidth(0, FontSize, aBuf, -1) > Button.w)
					FontSize--;
				int Checked = g == m_SelectedGroup && i == m_SelectedLayer;
				if(m_Map.m_lGroups[g]->m_lLayers[i] == m_Map.m_pGameLayer ||
					m_Map.m_lGroups[g]->m_lLayers[i] == m_Map.m_pFrontLayer ||
					m_Map.m_lGroups[g]->m_lLayers[i] == m_Map.m_pSwitchLayer ||
					m_Map.m_lGroups[g]->m_lLayers[i] == m_Map.m_pTuneLayer ||
					m_Map.m_lGroups[g]->m_lLayers[i] == m_Map.m_pSpeedupLayer ||
					m_Map.m_lGroups[g]->m_lLayers[i] == m_Map.m_pTeleLayer)
				{
					Checked += 6;
				}
				if(int Result = DoButton_Ex(m_Map.m_lGroups[g]->m_lLayers[i], aBuf, Checked, &Button,
					BUTTON_CONTEXT, "Select layer.", 0, FontSize))
				{
					m_SelectedLayer = i;
					m_SelectedGroup = g;
					static int s_LayerPopupID = 0;
					if(Result == 2)
						UiInvokePopupMenu(&s_LayerPopupID, 0, UI()->MouseX(), UI()->MouseY(), 120, 280, PopupLayer);
				}

				LayerCur += 14.0f;
				LayersBox.HSplitTop(2.0f, &Slot, &LayersBox);
			}
			if(LayerCur > LayerStartAt && LayerCur < LayerStopAt)
				LayersBox.HSplitTop(5.0f, &Slot, &LayersBox);
			LayerCur += 5.0f;
		}
	}

	if(LayerCur <= LayerStopAt)
	{
		LayersBox.HSplitTop(12.0f, &Slot, &LayersBox);

		static int s_NewGroupButton = 0;
		if(DoButton_Editor(&s_NewGroupButton, "Add group", 0, &Slot, 0, "Adds a new group"))
		{
			m_Map.NewGroup();
			m_SelectedGroup = m_Map.m_lGroups.size()-1;
		}
	}
}

void CEditor::ReplaceImage(const char *pFileName, int StorageType, void *pUser)
{
	CEditor *pEditor = (CEditor *)pUser;
	CEditorImage ImgInfo(pEditor);
	if(!pEditor->Graphics()->LoadPNG(&ImgInfo, pFileName, StorageType))
		return;

	CEditorImage *pImg = pEditor->m_Map.m_lImages[pEditor->m_SelectedImage];
	int External = pImg->m_External;
	pEditor->Graphics()->UnloadTexture(pImg->m_TexID);
	if(pImg->m_pData)
	{
		mem_free(pImg->m_pData);
		pImg->m_pData = 0;
	}
	*pImg = ImgInfo;
	pImg->m_External = External;
	pEditor->ExtractName(pFileName, pImg->m_aName, sizeof(pImg->m_aName));
	pImg->m_AutoMapper.Load(pImg->m_aName);
	pImg->m_TexID = pEditor->Graphics()->LoadTextureRaw(ImgInfo.m_Width, ImgInfo.m_Height, ImgInfo.m_Format, ImgInfo.m_pData, CImageInfo::FORMAT_AUTO, 0);
	ImgInfo.m_pData = 0;
	pEditor->SortImages();
	for(int i = 0; i < pEditor->m_Map.m_lImages.size(); ++i)
	{
		if(!str_comp(pEditor->m_Map.m_lImages[i]->m_aName, pImg->m_aName))
			pEditor->m_SelectedImage = i;
	}
	pEditor->m_Dialog = DIALOG_NONE;
}

void CEditor::AddImage(const char *pFileName, int StorageType, void *pUser)
{
	CEditor *pEditor = (CEditor *)pUser;
	CEditorImage ImgInfo(pEditor);
	if(!pEditor->Graphics()->LoadPNG(&ImgInfo, pFileName, StorageType))
		return;

	// check if we have that image already
	char aBuf[128];
	ExtractName(pFileName, aBuf, sizeof(aBuf));
	for(int i = 0; i < pEditor->m_Map.m_lImages.size(); ++i)
	{
		if(!str_comp(pEditor->m_Map.m_lImages[i]->m_aName, aBuf))
			return;
	}

	CEditorImage *pImg = new CEditorImage(pEditor);
	*pImg = ImgInfo;
	pImg->m_TexID = pEditor->Graphics()->LoadTextureRaw(ImgInfo.m_Width, ImgInfo.m_Height, ImgInfo.m_Format, ImgInfo.m_pData, CImageInfo::FORMAT_AUTO, 0);
	ImgInfo.m_pData = 0;
	pImg->m_External = 1;	// external by default
	str_copy(pImg->m_aName, aBuf, sizeof(pImg->m_aName));
	pImg->m_AutoMapper.Load(pImg->m_aName);
	pEditor->m_Map.m_lImages.add(pImg);
	pEditor->SortImages();
	if(pEditor->m_SelectedImage > -1 && pEditor->m_SelectedImage < pEditor->m_Map.m_lImages.size())
	{
		for(int i = 0; i <= pEditor->m_SelectedImage; ++i)
			if(!str_comp(pEditor->m_Map.m_lImages[i]->m_aName, aBuf))
			{
				pEditor->m_SelectedImage++;
				break;
			}
	}
	pEditor->m_Dialog = DIALOG_NONE;
}

void CEditor::AddSound(const char *pFileName, int StorageType, void *pUser)
{
	CEditor *pEditor = (CEditor *)pUser;

	// check if we have that sound already
	char aBuf[128];
	ExtractName(pFileName, aBuf, sizeof(aBuf));
	for(int i = 0; i < pEditor->m_Map.m_lSounds.size(); ++i)
	{
		if(!str_comp(pEditor->m_Map.m_lSounds[i]->m_aName, aBuf))
			return;
	}

	// load external
	IOHANDLE SoundFile = pEditor->Storage()->OpenFile(pFileName, IOFLAG_READ, StorageType);
	if(!SoundFile)
	{
		dbg_msg("sound/opus", "failed to open file. filename='%s'", pFileName);
		return;
	}

	// read the whole file into memory
	int DataSize = io_length(SoundFile);

	if(DataSize <= 0)
	{
		io_close(SoundFile);
		dbg_msg("sound/opus", "failed to open file. filename='%s'", pFileName);
		return;
	}

	void *pData = mem_alloc((unsigned) DataSize, 1);
	io_read(SoundFile, pData, (unsigned) DataSize);
	io_close(SoundFile);

	// load sound
	int SoundId = pEditor->Sound()->LoadOpusFromMem(pData, (unsigned) DataSize, true);
	if(SoundId == -1)
		return;

	// add sound
	CEditorSound *pSound = new CEditorSound(pEditor);
	pSound->m_SoundID = SoundId;
	pSound->m_External = 1;	// external by default
	pSound->m_DataSize = (unsigned) DataSize;
	pSound->m_pData = pData;
	str_copy(pSound->m_aName, aBuf, sizeof(pSound->m_aName));
	pEditor->m_Map.m_lSounds.add(pSound);

	if(pEditor->m_SelectedSound > -1 && pEditor->m_SelectedSound < pEditor->m_Map.m_lSounds.size())
	{
		for(int i = 0; i <= pEditor->m_SelectedSound; ++i)
			if(!str_comp(pEditor->m_Map.m_lSounds[i]->m_aName, aBuf))
			{
				pEditor->m_SelectedSound++;
				break;
			}
	}

	pEditor->m_Dialog = DIALOG_NONE;
}

void CEditor::ReplaceSound(const char *pFileName, int StorageType, void *pUser)
{
	CEditor *pEditor = (CEditor *)pUser;

	// load external
	IOHANDLE SoundFile = pEditor->Storage()->OpenFile(pFileName, IOFLAG_READ, StorageType);
	if(!SoundFile)
	{
		dbg_msg("sound/opus", "failed to open file. filename='%s'", pFileName);
		return;
	}

	// read the whole file into memory
	int DataSize = io_length(SoundFile);

	if(DataSize <= 0)
	{
		io_close(SoundFile);
		dbg_msg("sound/opus", "failed to open file. filename='%s'", pFileName);
		return;
	}

	void *pData = mem_alloc((unsigned) DataSize, 1);
	io_read(SoundFile, pData, (unsigned) DataSize);
	io_close(SoundFile);

	//
	CEditorSound *pSound = pEditor->m_Map.m_lSounds[pEditor->m_SelectedSound];
	int External = pSound->m_External;

	// unload sample
	pEditor->Sound()->UnloadSample(pSound->m_SoundID);
	if(pSound->m_pData)
	{
		mem_free(pSound->m_pData);
		pSound->m_pData = 0x0;
	}

	// replace sound
	pSound->m_External = External;
	pEditor->ExtractName(pFileName, pSound->m_aName, sizeof(pSound->m_aName));
	pSound->m_SoundID = pEditor->Sound()->LoadOpusFromMem(pData, (unsigned) DataSize, true);
	pSound->m_pData = pData;
	pSound->m_DataSize = DataSize;

	pEditor->m_Dialog = DIALOG_NONE;
}


static int gs_ModifyIndexDeletedIndex;
static void ModifyIndexDeleted(int *pIndex)
{
	if(*pIndex == gs_ModifyIndexDeletedIndex)
		*pIndex = -1;
	else if(*pIndex > gs_ModifyIndexDeletedIndex)
		*pIndex = *pIndex - 1;
}

int CEditor::PopupImage(CEditor *pEditor, CUIRect View)
{
	static int s_ReplaceButton = 0;
	static int s_RemoveButton = 0;

	CUIRect Slot;
	View.HSplitTop(2.0f, &Slot, &View);
	View.HSplitTop(12.0f, &Slot, &View);
	CEditorImage *pImg = pEditor->m_Map.m_lImages[pEditor->m_SelectedImage];

	static int s_ExternalButton = 0;
	if(pImg->m_External)
	{
		if(pEditor->DoButton_MenuItem(&s_ExternalButton, "Embed", 0, &Slot, 0, "Embeds the image into the map file."))
		{
			pImg->m_External = 0;
			return 1;
		}
	}
	else
	{
		if(pEditor->DoButton_MenuItem(&s_ExternalButton, "Make external", 0, &Slot, 0, "Removes the image from the map file."))
		{
			pImg->m_External = 1;
			return 1;
		}
	}

	View.HSplitTop(10.0f, &Slot, &View);
	View.HSplitTop(12.0f, &Slot, &View);
	if(pEditor->DoButton_MenuItem(&s_ReplaceButton, "Replace", 0, &Slot, 0, "Replaces the image with a new one"))
	{
		pEditor->InvokeFileDialog(IStorage::TYPE_ALL, FILETYPE_IMG, "Replace Image", "Replace", "mapres", "", ReplaceImage, pEditor);
		return 1;
	}

	View.HSplitTop(10.0f, &Slot, &View);
	View.HSplitTop(12.0f, &Slot, &View);
	if(pEditor->DoButton_MenuItem(&s_RemoveButton, "Remove", 0, &Slot, 0, "Removes the image from the map"))
	{
		delete pImg;
		pEditor->m_Map.m_lImages.remove_index(pEditor->m_SelectedImage);
		gs_ModifyIndexDeletedIndex = pEditor->m_SelectedImage;
		pEditor->m_Map.ModifyImageIndex(ModifyIndexDeleted);
		return 1;
	}

	return 0;
}

int CEditor::PopupSound(CEditor *pEditor, CUIRect View)
{
	static int s_ReplaceButton = 0;
	static int s_RemoveButton = 0;

	CUIRect Slot;
	View.HSplitTop(2.0f, &Slot, &View);
	View.HSplitTop(12.0f, &Slot, &View);
	CEditorSound *pSound = pEditor->m_Map.m_lSounds[pEditor->m_SelectedSound];

	static int s_ExternalButton = 0;
	if(pSound->m_External)
	{
		if(pEditor->DoButton_MenuItem(&s_ExternalButton, "Embed", 0, &Slot, 0, "Embeds the sound into the map file."))
		{
			pSound->m_External = 0;
			return 1;
		}
	}
	else
	{
		if(pEditor->DoButton_MenuItem(&s_ExternalButton, "Make external", 0, &Slot, 0, "Removes the sound from the map file."))
		{
			pSound->m_External = 1;
			return 1;
		}
	}


	View.HSplitTop(10.0f, &Slot, &View);
	View.HSplitTop(12.0f, &Slot, &View);
	if(pEditor->DoButton_MenuItem(&s_ReplaceButton, "Replace", 0, &Slot, 0, "Replaces the sound with a new one"))
	{
		pEditor->InvokeFileDialog(IStorage::TYPE_ALL, FILETYPE_SOUND, "Replace sound", "Replace", "mapres", "", ReplaceSound, pEditor);
		return 1;
	}

	View.HSplitTop(10.0f, &Slot, &View);
	View.HSplitTop(12.0f, &Slot, &View);
	if(pEditor->DoButton_MenuItem(&s_RemoveButton, "Remove", 0, &Slot, 0, "Removes the sound from the map"))
	{
		delete pSound;
		pEditor->m_Map.m_lSounds.remove_index(pEditor->m_SelectedSound);
		gs_ModifyIndexDeletedIndex = pEditor->m_SelectedSound;
		pEditor->m_Map.ModifySoundIndex(ModifyIndexDeleted);
		return 1;
	}

	return 0;
}

static int CompareImageName(const void *pObject1, const void *pObject2)
{
	CEditorImage *pImage1 = *(CEditorImage**)pObject1;
	CEditorImage *pImage2 = *(CEditorImage**)pObject2;

	return str_comp(pImage1->m_aName, pImage2->m_aName);
}

static int *gs_pSortedIndex = 0;
static void ModifySortedIndex(int *pIndex)
{
	if(*pIndex > -1)
		*pIndex = gs_pSortedIndex[*pIndex];
}

void CEditor::SortImages()
{
	bool Sorted = true;
	for(int i = 1; i < m_Map.m_lImages.size(); i++)
		if( str_comp(m_Map.m_lImages[i]->m_aName, m_Map.m_lImages[i-1]->m_aName) < 0 )
		{
			Sorted = false;
			break;
		}

	if(!Sorted)
	{
		array<CEditorImage*> lTemp = array<CEditorImage*>(m_Map.m_lImages);
		gs_pSortedIndex = new int[lTemp.size()];

		qsort(m_Map.m_lImages.base_ptr(), m_Map.m_lImages.size(), sizeof(CEditorImage*), CompareImageName);

		for(int OldIndex = 0; OldIndex < lTemp.size(); OldIndex++)
			for(int NewIndex = 0; NewIndex < m_Map.m_lImages.size(); NewIndex++)
				if(lTemp[OldIndex] == m_Map.m_lImages[NewIndex])
					gs_pSortedIndex[OldIndex] = NewIndex;

		m_Map.ModifyImageIndex(ModifySortedIndex);

		delete [] gs_pSortedIndex;
		gs_pSortedIndex = 0;
	}
}


void CEditor::RenderImages(CUIRect ToolBox, CUIRect ToolBar, CUIRect View)
{
	static int s_ScrollBar = 0;
	static float s_ScrollValue = 0;
	float ImagesHeight = 30.0f + 14.0f * m_Map.m_lImages.size() + 27.0f;
	float ScrollDifference = ImagesHeight - ToolBox.h;

	if(!m_GuiActive)
		return;

	if(ImagesHeight > ToolBox.h)	// Do we even need a scrollbar?
	{
		CUIRect Scroll;
		ToolBox.VSplitRight(15.0f, &ToolBox, &Scroll);
		ToolBox.VSplitRight(3.0f, &ToolBox, 0);	// extra spacing
		Scroll.HMargin(5.0f, &Scroll);
		s_ScrollValue = UiDoScrollbarV(&s_ScrollBar, &Scroll, s_ScrollValue);

		if(UI()->MouseInside(&Scroll) || UI()->MouseInside(&ToolBox))
		{
			int ScrollNum = (int)((ImagesHeight-ToolBox.h)/14.0f)+1;
			if(ScrollNum > 0)
			{
				if(Input()->KeyPress(KEY_MOUSE_WHEEL_UP))
					s_ScrollValue = clamp(s_ScrollValue - 1.0f/ScrollNum, 0.0f, 1.0f);
				if(Input()->KeyPress(KEY_MOUSE_WHEEL_DOWN))
					s_ScrollValue = clamp(s_ScrollValue + 1.0f/ScrollNum, 0.0f, 1.0f);
			}
		}
	}

	float ImageStartAt = ScrollDifference * s_ScrollValue;
	if(ImageStartAt < 0.0f)
		ImageStartAt = 0.0f;

	float ImageStopAt = ImagesHeight - ScrollDifference * (1 - s_ScrollValue);
	float ImageCur = 0.0f;

	for(int e = 0; e < 2; e++) // two passes, first embedded, then external
	{
		CUIRect Slot;

		if(ImageCur > ImageStopAt)
			break;
		else if(ImageCur >= ImageStartAt)
		{

			ToolBox.HSplitTop(15.0f, &Slot, &ToolBox);
			if(e == 0)
				UI()->DoLabel(&Slot, "Embedded", 12.0f, 0);
			else
				UI()->DoLabel(&Slot, "External", 12.0f, 0);
		}
		ImageCur += 15.0f;

		for(int i = 0; i < m_Map.m_lImages.size(); i++)
		{
			if((e && !m_Map.m_lImages[i]->m_External) ||
				(!e && m_Map.m_lImages[i]->m_External))
			{
				continue;
			}

			if(ImageCur > ImageStopAt)
				break;
			else if(ImageCur < ImageStartAt)
			{
				ImageCur += 14.0f;
				continue;
			}
			ImageCur += 14.0f;

			char aBuf[128];
			str_copy(aBuf, m_Map.m_lImages[i]->m_aName, sizeof(aBuf));
			ToolBox.HSplitTop(12.0f, &Slot, &ToolBox);

			int Selected = m_SelectedImage == i;

			for(int x = 0; x < m_Map.m_lGroups.size(); ++x)
				for(int j = 0; j < m_Map.m_lGroups[x]->m_lLayers.size(); ++j)
					if(m_Map.m_lGroups[x]->m_lLayers[j]->m_Type == LAYERTYPE_QUADS)
					{
						CLayerQuads *pLayer = static_cast<CLayerQuads *>(m_Map.m_lGroups[x]->m_lLayers[j]);
						if(pLayer->m_Image == i)
							goto done;
					}
					else if(m_Map.m_lGroups[x]->m_lLayers[j]->m_Type == LAYERTYPE_TILES)
					{
						CLayerTiles *pLayer = static_cast<CLayerTiles *>(m_Map.m_lGroups[x]->m_lLayers[j]);
						if(pLayer->m_Image == i)
							goto done;
					}

			Selected += 2; // Image is unused
			done:
			if(Selected < 2 && e == 1)
			{
				bool found = false;
				for(unsigned int k = 0; k < sizeof(vanillaImages) / sizeof(vanillaImages[0]); k++)
				{
					if(str_comp(m_Map.m_lImages[i]->m_aName, vanillaImages[k]) == 0)
					{
						found = true;
						break;
					}
				}
				if(!found)
					Selected += 4; // Image should be embedded
			}

			float FontSize = 10.0f;
			while(TextRender()->TextWidth(0, FontSize, aBuf, -1) > Slot.w)
				FontSize--;

			if(int Result = DoButton_Ex(&m_Map.m_lImages[i], aBuf, Selected, &Slot,
				BUTTON_CONTEXT, "Select image", 0, FontSize))
			{
				m_SelectedImage = i;

				static int s_PopupImageID = 0;
				if(Result == 2)
					UiInvokePopupMenu(&s_PopupImageID, 0, UI()->MouseX(), UI()->MouseY(), 120, 80, PopupImage);
			}

			ToolBox.HSplitTop(2.0f, 0, &ToolBox);
		}

		// separator
		ToolBox.HSplitTop(5.0f, &Slot, &ToolBox);
		ImageCur += 5.0f;
		IGraphics::CLineItem LineItem(Slot.x, Slot.y+Slot.h/2, Slot.x+Slot.w, Slot.y+Slot.h/2);
		Graphics()->TextureSet(-1);
		Graphics()->LinesBegin();
		Graphics()->LinesDraw(&LineItem, 1);
		Graphics()->LinesEnd();
	}

	// render image
	int i = m_SelectedImage;
	if(i < m_Map.m_lImages.size())
	{
		CUIRect r;
		View.Margin(10.0f, &r);
		if(r.h < r.w)
			r.w = r.h;
		else
			r.h = r.w;
		float Max = (float)(max(m_Map.m_lImages[i]->m_Width, m_Map.m_lImages[i]->m_Height));
		r.w *= m_Map.m_lImages[i]->m_Width/Max;
		r.h *= m_Map.m_lImages[i]->m_Height/Max;
		Graphics()->TextureSet(m_Map.m_lImages[i]->m_TexID);
		Graphics()->BlendNormal();
		Graphics()->WrapClamp();
		Graphics()->QuadsBegin();
		IGraphics::CQuadItem QuadItem(r.x, r.y, r.w, r.h);
		Graphics()->QuadsDrawTL(&QuadItem, 1);
		Graphics()->QuadsEnd();
		Graphics()->WrapNormal();
	}
	//if(ImageCur + 27.0f > ImageStopAt)
	//	return;

	CUIRect Slot;
	ToolBox.HSplitTop(5.0f, &Slot, &ToolBox);

	// new image
	static int s_NewImageButton = 0;
	ToolBox.HSplitTop(12.0f, &Slot, &ToolBox);
	if(DoButton_Editor(&s_NewImageButton, "Add", 0, &Slot, 0, "Load a new image to use in the map"))
		InvokeFileDialog(IStorage::TYPE_ALL, FILETYPE_IMG, "Add Image", "Add", "mapres", "", AddImage, this);
}

void CEditor::RenderSounds(CUIRect ToolBox, CUIRect ToolBar, CUIRect View)
{
	static int s_ScrollBar = 0;
	static float s_ScrollValue = 0;
	float SoundsHeight = 30.0f + 14.0f * m_Map.m_lSounds.size() + 27.0f;
	float ScrollDifference = SoundsHeight - ToolBox.h;

	if(!m_GuiActive)
		return;

	if(SoundsHeight > ToolBox.h)	// Do we even need a scrollbar?
	{
		CUIRect Scroll;
		ToolBox.VSplitRight(15.0f, &ToolBox, &Scroll);
		ToolBox.VSplitRight(3.0f, &ToolBox, 0);	// extra spacing
		Scroll.HMargin(5.0f, &Scroll);
		s_ScrollValue = UiDoScrollbarV(&s_ScrollBar, &Scroll, s_ScrollValue);

		if(UI()->MouseInside(&Scroll) || UI()->MouseInside(&ToolBox))
		{
			int ScrollNum = (int)((SoundsHeight-ToolBox.h)/14.0f)+1;
			if(ScrollNum > 0)
			{
				if(Input()->KeyPress(KEY_MOUSE_WHEEL_UP))
					s_ScrollValue = clamp(s_ScrollValue - 1.0f/ScrollNum, 0.0f, 1.0f);
				if(Input()->KeyPress(KEY_MOUSE_WHEEL_DOWN))
					s_ScrollValue = clamp(s_ScrollValue + 1.0f/ScrollNum, 0.0f, 1.0f);
			}
		}
	}

	float SoundStartAt = ScrollDifference * s_ScrollValue;
	if(SoundStartAt < 0.0f)
		SoundStartAt = 0.0f;

	float SoundStopAt = SoundsHeight - ScrollDifference * (1 - s_ScrollValue);
	float SoundCur = 0.0f;

	for(int e = 0; e < 2; e++) // two passes, first embedded, then external
	{
		CUIRect Slot;

		if(SoundCur > SoundStopAt)
			break;
		else if(SoundCur >= SoundStartAt)
		{

			ToolBox.HSplitTop(15.0f, &Slot, &ToolBox);
			if(e == 0)
				UI()->DoLabel(&Slot, "Embedded", 12.0f, 0);
			else
				UI()->DoLabel(&Slot, "External", 12.0f, 0);
		}
		SoundCur += 15.0f;

		for(int i = 0; i < m_Map.m_lSounds.size(); i++)
		{
			if((e && !m_Map.m_lSounds[i]->m_External) ||
				(!e && m_Map.m_lSounds[i]->m_External))
			{
				continue;
			}

			if(SoundCur > SoundStopAt)
				break;
			else if(SoundCur < SoundStartAt)
			{
				SoundCur += 14.0f;
				continue;
			}
			SoundCur += 14.0f;

			char aBuf[128];
			str_copy(aBuf, m_Map.m_lSounds[i]->m_aName, sizeof(aBuf));
			ToolBox.HSplitTop(12.0f, &Slot, &ToolBox);


			int Selected = m_SelectedSound == i;
			for(int x = 0; x < m_Map.m_lGroups.size(); ++x)
				for(int j = 0; j < m_Map.m_lGroups[x]->m_lLayers.size(); ++j)
					if(m_Map.m_lGroups[x]->m_lLayers[j]->m_Type == LAYERTYPE_SOUNDS)
					{
						CLayerSounds *pLayer = static_cast<CLayerSounds *>(m_Map.m_lGroups[x]->m_lLayers[j]);
						if(pLayer->m_Sound == i)
							goto done;
					}

			Selected += 2; // Sound is unused
			done:
			if(Selected < 2 && e == 1)
				Selected += 4; // Sound should be embedded

			float FontSize = 10.0f;
			while(TextRender()->TextWidth(0, FontSize, aBuf, -1) > Slot.w)
				FontSize--;

			if(int Result = DoButton_Ex(&m_Map.m_lSounds[i], aBuf, Selected, &Slot,
				BUTTON_CONTEXT, "Select sound", 0, FontSize))
			{
				m_SelectedSound = i;

				static int s_PopupSoundID = 0;
				if(Result == 2)
					UiInvokePopupMenu(&s_PopupSoundID, 0, UI()->MouseX(), UI()->MouseY(), 120, 80, PopupSound);
			}

			ToolBox.HSplitTop(2.0f, 0, &ToolBox);
		}

		// separator
		ToolBox.HSplitTop(5.0f, &Slot, &ToolBox);
		SoundCur += 5.0f;
		IGraphics::CLineItem LineItem(Slot.x, Slot.y+Slot.h/2, Slot.x+Slot.w, Slot.y+Slot.h/2);
		Graphics()->TextureSet(-1);
		Graphics()->LinesBegin();
		Graphics()->LinesDraw(&LineItem, 1);
		Graphics()->LinesEnd();
	}

	CUIRect Slot;
	ToolBox.HSplitTop(5.0f, &Slot, &ToolBox);

	// new Sound
	static int s_NewSoundButton = 0;
	ToolBox.HSplitTop(12.0f, &Slot, &ToolBox);
	if(DoButton_Editor(&s_NewSoundButton, "Add", 0, &Slot, 0, "Load a new sound to use in the map"))
		InvokeFileDialog(IStorage::TYPE_ALL, FILETYPE_SOUND, "Add Sound", "Add", "mapres", "", AddSound, this);
}


static int EditorListdirCallback(const char *pName, int IsDir, int StorageType, void *pUser)
{
	CEditor *pEditor = (CEditor*)pUser;
	int Length = str_length(pName);
	if((pName[0] == '.' && (pName[1] == 0 ||
		(pName[1] == '.' && pName[2] == 0 && (!str_comp(pEditor->m_pFileDialogPath, "maps") || !str_comp(pEditor->m_pFileDialogPath, "mapres"))))) ||
		(!IsDir && ((pEditor->m_FileDialogFileType == CEditor::FILETYPE_MAP && (Length < 4 || str_comp(pName+Length-4, ".map"))) ||
		(pEditor->m_FileDialogFileType == CEditor::FILETYPE_IMG && (Length < 4 || str_comp(pName+Length-4, ".png"))) ||
		(pEditor->m_FileDialogFileType == CEditor::FILETYPE_SOUND && (Length < 5 || str_comp(pName+Length-5, ".opus"))))))
		return 0;

	CEditor::CFilelistItem Item;
	str_copy(Item.m_aFilename, pName, sizeof(Item.m_aFilename));
	if(IsDir)
		str_format(Item.m_aName, sizeof(Item.m_aName), "%s/", pName);
	else
	{
		if(pEditor->m_FileDialogFileType == CEditor::FILETYPE_SOUND)
			str_copy(Item.m_aName, pName, min(static_cast<int>(sizeof(Item.m_aName)), Length-4));
		else
			str_copy(Item.m_aName, pName, min(static_cast<int>(sizeof(Item.m_aName)), Length-3));
	}
	Item.m_IsDir = IsDir != 0;
	Item.m_IsLink = false;
	Item.m_StorageType = StorageType;
	pEditor->m_FileList.add(Item);

	return 0;
}

void CEditor::AddFileDialogEntry(int Index, CUIRect *pView)
{
	m_FilesCur++;
	if(m_FilesCur-1 < m_FilesStartAt || m_FilesCur >= m_FilesStopAt)
		return;

	CUIRect Button, FileIcon;
	pView->HSplitTop(15.0f, &Button, pView);
	pView->HSplitTop(2.0f, 0, pView);
	Button.VSplitLeft(Button.h, &FileIcon, &Button);
	Button.VSplitLeft(5.0f, 0, &Button);

	Graphics()->TextureSet(g_pData->m_aImages[IMAGE_FILEICONS].m_Id);
	Graphics()->QuadsBegin();
	RenderTools()->SelectSprite(m_FileList[Index].m_IsDir?SPRITE_FILE_FOLDER:SPRITE_FILE_MAP2);
	IGraphics::CQuadItem QuadItem(FileIcon.x, FileIcon.y, FileIcon.w, FileIcon.h);
	Graphics()->QuadsDrawTL(&QuadItem, 1);
	Graphics()->QuadsEnd();

	if(DoButton_File(&m_FileList[Index], m_FileList[Index].m_aName, m_FilesSelectedIndex == Index, &Button, 0, 0))
	{
		if(!m_FileList[Index].m_IsDir)
			str_copy(m_aFileDialogFileName, m_FileList[Index].m_aFilename, sizeof(m_aFileDialogFileName));
		else
			m_aFileDialogFileName[0] = 0;
		m_FilesSelectedIndex = Index;
		m_FilePreviewImage = 0;

		if(Input()->MouseDoubleClick())
			m_aFileDialogActivate = true;
	}
}

void CEditor::RenderFileDialog()
{
	// GUI coordsys
	Graphics()->MapScreen(UI()->Screen()->x, UI()->Screen()->y, UI()->Screen()->w, UI()->Screen()->h);
	CUIRect View = *UI()->Screen();
	CUIRect Preview;
	float Width = View.w, Height = View.h;

	RenderTools()->DrawUIRect(&View, vec4(0,0,0,0.25f), 0, 0);
	View.VMargin(150.0f, &View);
	View.HMargin(50.0f, &View);
	RenderTools()->DrawUIRect(&View, vec4(0,0,0,0.75f), CUI::CORNER_ALL, 5.0f);
	View.Margin(10.0f, &View);

	CUIRect Title, FileBox, FileBoxLabel, ButtonBar, Scroll, PathBox;
	View.HSplitTop(18.0f, &Title, &View);
	View.HSplitTop(5.0f, 0, &View); // some spacing
	View.HSplitBottom(14.0f, &View, &ButtonBar);
	View.HSplitBottom(10.0f, &View, 0); // some spacing
	View.HSplitBottom(14.0f, &View, &PathBox);
	View.HSplitBottom(5.0f, &View, 0); // some spacing
	View.HSplitBottom(14.0f, &View, &FileBox);
	FileBox.VSplitLeft(55.0f, &FileBoxLabel, &FileBox);
	View.HSplitBottom(10.0f, &View, 0); // some spacing
	if (m_FileDialogFileType == CEditor::FILETYPE_IMG)
		View.VSplitMid(&View, &Preview);
	View.VSplitRight(15.0f, &View, &Scroll);

	// title
	RenderTools()->DrawUIRect(&Title, vec4(1, 1, 1, 0.25f), CUI::CORNER_ALL, 4.0f);
	Title.VMargin(10.0f, &Title);
	UI()->DoLabel(&Title, m_pFileDialogTitle, 12.0f, -1, -1);

	// pathbox
	char aPath[128], aBuf[128];
	if(m_FilesSelectedIndex != -1)
		Storage()->GetCompletePath(m_FileList[m_FilesSelectedIndex].m_StorageType, m_pFileDialogPath, aPath, sizeof(aPath));
	else
		aPath[0] = 0;
	str_format(aBuf, sizeof(aBuf), "Current path: %s", aPath);
	UI()->DoLabel(&PathBox, aBuf, 10.0f, -1, -1);
	
	if(m_FileDialogStorageType == IStorage::TYPE_SAVE)
	{
		// filebox
		static float s_FileBoxID = 0;
		UI()->DoLabel(&FileBoxLabel, "Filename:", 10.0f, -1, -1);
		if(DoEditBox(&s_FileBoxID, &FileBox, m_aFileDialogFileName, sizeof(m_aFileDialogFileName), 10.0f, &s_FileBoxID))
		{
			// remove '/' and '\'
			for(int i = 0; m_aFileDialogFileName[i]; ++i)
				if(m_aFileDialogFileName[i] == '/' || m_aFileDialogFileName[i] == '\\')
					str_copy(&m_aFileDialogFileName[i], &m_aFileDialogFileName[i+1], (int)(sizeof(m_aFileDialogFileName))-i);
			m_FilesSelectedIndex = -1;
		}
	}
	else
	{
		//searchbox
		FileBox.VSplitRight(250, &FileBox, 0);
		CUIRect ClearBox;
		FileBox.VSplitRight(15, &FileBox, &ClearBox);
		
		static float s_SearchBoxID = 0;
		UI()->DoLabel(&FileBoxLabel, "Search:", 10.0f, -1, -1);
		DoEditBox(&s_SearchBoxID, &FileBox, m_aFileDialogSearchText, sizeof(m_aFileDialogSearchText), 10.0f, &s_SearchBoxID,false,CUI::CORNER_L);
		
		// clearSearchbox button
		{
			static int s_ClearButton = 0;
			RenderTools()->DrawUIRect(&ClearBox, vec4(1, 1, 1, 0.33f)*ButtonColorMul(&s_ClearButton), CUI::CORNER_R, 3.0f);
			UI()->DoLabel(&ClearBox, "×", 10.0f, 0);
			if (UI()->DoButtonLogic(&s_ClearButton, "×", 0, &ClearBox))
			{
				m_aFileDialogSearchText[0] = 0;
				UI()->SetActiveItem(&s_SearchBoxID);
			}
		}
	}

	int Num = (int)(View.h/17.0f)+1;
	static int ScrollBar = 0;
	Scroll.HMargin(5.0f, &Scroll);
	m_FileDialogScrollValue = UiDoScrollbarV(&ScrollBar, &Scroll, m_FileDialogScrollValue);

	int ScrollNum = m_FileList.size()-Num+1;
	if(ScrollNum > 0)
	{
		if(Input()->KeyPress(KEY_MOUSE_WHEEL_UP))
			m_FileDialogScrollValue -= 3.0f/ScrollNum;
		if(Input()->KeyPress(KEY_MOUSE_WHEEL_DOWN))
			m_FileDialogScrollValue += 3.0f/ScrollNum;
	}
	else
		ScrollNum = 0;

	if(m_FilesSelectedIndex > -1)
	{
		for(int i = 0; i < Input()->NumEvents(); i++)
		{
			int NewIndex = -1;
			if(Input()->GetEvent(i).m_Flags&IInput::FLAG_PRESS)
			{
				if(Input()->GetEvent(i).m_Key == KEY_DOWN) NewIndex = m_FilesSelectedIndex + 1;
				if(Input()->GetEvent(i).m_Key == KEY_UP) NewIndex = m_FilesSelectedIndex - 1;
			}
			if(NewIndex > -1 && NewIndex < m_FileList.size())
			{
				//scroll
				float IndexY = View.y - m_FileDialogScrollValue*ScrollNum*17.0f + NewIndex*17.0f;
				int Scroll = View.y > IndexY ? -1 : View.y+View.h < IndexY+17.0f ? 1 : 0;
				if(Scroll)
				{
					if(Scroll < 0)
						m_FileDialogScrollValue = ((float)(NewIndex)+0.5f)/ScrollNum;
					else
						m_FileDialogScrollValue = ((float)(NewIndex-Num)+2.5f)/ScrollNum;
				}

				if(!m_FileList[NewIndex].m_IsDir)
					str_copy(m_aFileDialogFileName, m_FileList[NewIndex].m_aFilename, sizeof(m_aFileDialogFileName));
				else
					m_aFileDialogFileName[0] = 0;
				m_FilesSelectedIndex = NewIndex;
				m_FilePreviewImage = 0;
			}
		}

		if (m_FileDialogFileType == CEditor::FILETYPE_IMG && m_FilePreviewImage == 0 && m_FilesSelectedIndex > -1)
		{
			int Length = str_length(m_FileList[m_FilesSelectedIndex].m_aFilename);
			if (Length >= 4 && !str_comp(m_FileList[m_FilesSelectedIndex].m_aFilename+Length-4, ".png"))
			{
				char aBuffer[1024];
				str_format(aBuffer, sizeof(aBuffer), "%s/%s", m_pFileDialogPath, m_FileList[m_FilesSelectedIndex].m_aFilename);

				if(Graphics()->LoadPNG(&m_FilePreviewImageInfo, aBuffer, IStorage::TYPE_ALL))
				{
					m_FilePreviewImage = Graphics()->LoadTextureRaw(m_FilePreviewImageInfo.m_Width, m_FilePreviewImageInfo.m_Height, m_FilePreviewImageInfo.m_Format, m_FilePreviewImageInfo.m_pData, m_FilePreviewImageInfo.m_Format, IGraphics::TEXLOAD_NORESAMPLE);
					mem_free(m_FilePreviewImageInfo.m_pData);
				}
			}
		}
		if (m_FilePreviewImage)
		{
			int w = m_FilePreviewImageInfo.m_Width;
			int h = m_FilePreviewImageInfo.m_Height;
			if (m_FilePreviewImageInfo.m_Width > Preview.w)
			{
				h = m_FilePreviewImageInfo.m_Height * Preview.w / m_FilePreviewImageInfo.m_Width;
				w = Preview.w;
			}
			if (h > Preview.h)
			{
				w = w * Preview.h / h,
				h = Preview.h;
			}

			Graphics()->TextureSet(m_FilePreviewImage);
			Graphics()->BlendNormal();
			Graphics()->QuadsBegin();
			IGraphics::CQuadItem QuadItem(Preview.x, Preview.y, w, h);
			Graphics()->QuadsDrawTL(&QuadItem, 1);
			Graphics()->QuadsEnd();
		}
	}

	for(int i = 0; i < Input()->NumEvents(); i++)
	{
		if(Input()->GetEvent(i).m_Flags&IInput::FLAG_PRESS)
		{
			if(Input()->GetEvent(i).m_Key == KEY_RETURN || Input()->GetEvent(i).m_Key == KEY_KP_ENTER)
				m_aFileDialogActivate = true;
		}
	}

	if(m_FileDialogScrollValue < 0) m_FileDialogScrollValue = 0;
	if(m_FileDialogScrollValue > 1) m_FileDialogScrollValue = 1;

	m_FilesStartAt = (int)(ScrollNum*m_FileDialogScrollValue);
	if(m_FilesStartAt < 0)
		m_FilesStartAt = 0;

	m_FilesStopAt = m_FilesStartAt+Num;

	m_FilesCur = 0;

	// set clipping
	UI()->ClipEnable(&View);

	for(int i = 0; i < m_FileList.size(); i++)
		if (!m_aFileDialogSearchText[0] || str_find_nocase (m_FileList[i].m_aName, m_aFileDialogSearchText))
		AddFileDialogEntry(i, &View);

	// disable clipping again
	UI()->ClipDisable();

	// the buttons
	static int s_OkButton = 0;
	static int s_CancelButton = 0;
	static int s_NewFolderButton = 0;
	static int s_MapInfoButton = 0;

	CUIRect Button;
	ButtonBar.VSplitRight(50.0f, &ButtonBar, &Button);
	bool IsDir = m_FilesSelectedIndex >= 0 && m_FileList[m_FilesSelectedIndex].m_IsDir;
	if(DoButton_Editor(&s_OkButton, IsDir ? "Open" : m_pFileDialogButtonText, 0, &Button, 0, 0) || m_aFileDialogActivate)
	{
		m_aFileDialogActivate = false;
		if(IsDir)	// folder
		{
			if(str_comp(m_FileList[m_FilesSelectedIndex].m_aFilename, "..") == 0)	// parent folder
			{
				if(fs_parent_dir(m_pFileDialogPath))
					m_pFileDialogPath = m_aFileDialogCurrentFolder;	// leave the link
			}
			else	// sub folder
			{
				if(m_FileList[m_FilesSelectedIndex].m_IsLink)
				{
					m_pFileDialogPath = m_aFileDialogCurrentLink;	// follow the link
					str_copy(m_aFileDialogCurrentLink, m_FileList[m_FilesSelectedIndex].m_aFilename, sizeof(m_aFileDialogCurrentLink));
				}
				else
				{
					char aTemp[MAX_PATH_LENGTH];
					str_copy(aTemp, m_pFileDialogPath, sizeof(aTemp));
					str_format(m_pFileDialogPath, MAX_PATH_LENGTH, "%s/%s", aTemp, m_FileList[m_FilesSelectedIndex].m_aFilename);
				}
			}
			FilelistPopulate(!str_comp(m_pFileDialogPath, "maps") || !str_comp(m_pFileDialogPath, "mapres") ? m_FileDialogStorageType :
				m_FileList[m_FilesSelectedIndex].m_StorageType);
			if(m_FilesSelectedIndex >= 0 && !m_FileList[m_FilesSelectedIndex].m_IsDir)
				str_copy(m_aFileDialogFileName, m_FileList[m_FilesSelectedIndex].m_aFilename, sizeof(m_aFileDialogFileName));
			else
				m_aFileDialogFileName[0] = 0;
		}
		else // file
		{
			str_format(m_aFileSaveName, sizeof(m_aFileSaveName), "%s/%s", m_pFileDialogPath, m_aFileDialogFileName);
			if(!str_comp(m_pFileDialogButtonText, "Save"))
			{
				IOHANDLE File = Storage()->OpenFile(m_aFileSaveName, IOFLAG_READ, IStorage::TYPE_SAVE);
				if(File)
				{
					io_close(File);
					m_PopupEventType = POPEVENT_SAVE;
					m_PopupEventActivated = true;
				}
				else
					if(m_pfnFileDialogFunc)
						m_pfnFileDialogFunc(m_aFileSaveName, m_FilesSelectedIndex >= 0 ? m_FileList[m_FilesSelectedIndex].m_StorageType : m_FileDialogStorageType, m_pFileDialogUser);
			}
			else
				if(m_pfnFileDialogFunc)
					m_pfnFileDialogFunc(m_aFileSaveName, m_FilesSelectedIndex >= 0 ? m_FileList[m_FilesSelectedIndex].m_StorageType : m_FileDialogStorageType, m_pFileDialogUser);
		}
	}

	ButtonBar.VSplitRight(40.0f, &ButtonBar, &Button);
	ButtonBar.VSplitRight(50.0f, &ButtonBar, &Button);
	if(DoButton_Editor(&s_CancelButton, "Cancel", 0, &Button, 0, 0) || Input()->KeyIsPressed(KEY_ESCAPE))
		m_Dialog = DIALOG_NONE;

	if(m_FileDialogStorageType == IStorage::TYPE_SAVE)
	{
		ButtonBar.VSplitLeft(40.0f, 0, &ButtonBar);
		ButtonBar.VSplitLeft(70.0f, &Button, &ButtonBar);
		if(DoButton_Editor(&s_NewFolderButton, "New folder", 0, &Button, 0, 0))
		{
			m_FileDialogNewFolderName[0] = 0;
			m_FileDialogErrString[0] = 0;
			static int s_NewFolderPopupID = 0;
			UiInvokePopupMenu(&s_NewFolderPopupID, 0, Width/2.0f-200.0f, Height/2.0f-100.0f, 400.0f, 200.0f, PopupNewFolder);
			UI()->SetActiveItem(0);
		}
	}

	if(m_FileDialogStorageType == IStorage::TYPE_SAVE)
	{
		ButtonBar.VSplitLeft(40.0f, 0, &ButtonBar);
		ButtonBar.VSplitLeft(70.0f, &Button, &ButtonBar);
		if(DoButton_Editor(&s_MapInfoButton, "Map details", 0, &Button, 0, 0))
		{
			str_copy(m_Map.m_MapInfo.m_aAuthorTmp, m_Map.m_MapInfo.m_aAuthor, sizeof(m_Map.m_MapInfo.m_aAuthorTmp));
			str_copy(m_Map.m_MapInfo.m_aVersionTmp, m_Map.m_MapInfo.m_aVersion, sizeof(m_Map.m_MapInfo.m_aVersionTmp));
			str_copy(m_Map.m_MapInfo.m_aCreditsTmp, m_Map.m_MapInfo.m_aCredits, sizeof(m_Map.m_MapInfo.m_aCreditsTmp));
			str_copy(m_Map.m_MapInfo.m_aLicenseTmp, m_Map.m_MapInfo.m_aLicense, sizeof(m_Map.m_MapInfo.m_aLicenseTmp));
			static int s_MapInfoPopupID = 0;
			UiInvokePopupMenu(&s_MapInfoPopupID, 0, Width/2.0f-200.0f, Height/2.0f-100.0f, 400.0f, 200.0f, PopupMapInfo);
			UI()->SetActiveItem(0);
		}
	}
}

void CEditor::FilelistPopulate(int StorageType)
{
	m_FileList.clear();
	if(m_FileDialogStorageType != IStorage::TYPE_SAVE && !str_comp(m_pFileDialogPath, "maps"))
	{
		CFilelistItem Item;
		str_copy(Item.m_aFilename, "downloadedmaps", sizeof(Item.m_aFilename));
		str_copy(Item.m_aName, "downloadedmaps/", sizeof(Item.m_aName));
		Item.m_IsDir = true;
		Item.m_IsLink = true;
		Item.m_StorageType = IStorage::TYPE_SAVE;
		m_FileList.add(Item);
	}
	Storage()->ListDirectory(StorageType, m_pFileDialogPath, EditorListdirCallback, this);
	m_FilesSelectedIndex = m_FileList.size() ? 0 : -1;
	m_FilePreviewImage = 0;
	m_aFileDialogActivate = false;

	if(m_FilesSelectedIndex >= 0)
		str_copy(m_aFileDialogFileName, m_FileList[m_FilesSelectedIndex].m_aFilename, sizeof(m_aFileDialogFileName));
	else
		m_aFileDialogFileName[0] = 0;
}

void CEditor::InvokeFileDialog(int StorageType, int FileType, const char *pTitle, const char *pButtonText,
	const char *pBasePath, const char *pDefaultName,
	void (*pfnFunc)(const char *pFileName, int StorageType, void *pUser), void *pUser)
{
	m_FileDialogStorageType = StorageType;
	m_pFileDialogTitle = pTitle;
	m_pFileDialogButtonText = pButtonText;
	m_pfnFileDialogFunc = pfnFunc;
	m_pFileDialogUser = pUser;
	m_aFileDialogFileName[0] = 0;
	m_aFileDialogSearchText[0] = 0;
	m_aFileDialogCurrentFolder[0] = 0;
	m_aFileDialogCurrentLink[0] = 0;
	m_pFileDialogPath = m_aFileDialogCurrentFolder;
	m_FileDialogFileType = FileType;
	m_FileDialogScrollValue = 0.0f;
	m_FilePreviewImage = 0;

	if(pDefaultName)
		str_copy(m_aFileDialogFileName, pDefaultName, sizeof(m_aFileDialogFileName));
	if(pBasePath)
		str_copy(m_aFileDialogCurrentFolder, pBasePath, sizeof(m_aFileDialogCurrentFolder));

	FilelistPopulate(m_FileDialogStorageType);

	m_Dialog = DIALOG_FILE;
}



void CEditor::RenderModebar(CUIRect View)
{
	CUIRect Button;

	// mode buttons
	{
		View.VSplitLeft(65.0f, &Button, &View);
		Button.HSplitTop(30.0f, 0, &Button);
		static int s_Button = 0;
		const char *pButName = "";

		if(m_Mode == MODE_LAYERS)
			pButName = "Layers";
		else if(m_Mode == MODE_IMAGES)
			pButName = "Images";
		else if(m_Mode == MODE_SOUNDS)
			pButName = "Sounds";

		int MouseButton = DoButton_Tab(&s_Button, pButName, 0, &Button, 0, "Switch between images, sounds and layers managment.");
		if(MouseButton == 2)
		{
			if (m_Mode == MODE_LAYERS)
				m_Mode = MODE_SOUNDS;
			else if(m_Mode == MODE_IMAGES)
				m_Mode = MODE_LAYERS;
			else
				m_Mode = MODE_IMAGES;
		}
		else if(MouseButton == 1)
		{
			if (m_Mode == MODE_LAYERS)
				m_Mode = MODE_IMAGES;
			else if(m_Mode == MODE_IMAGES)
				m_Mode = MODE_SOUNDS;
			else
				m_Mode = MODE_LAYERS;
		}
	}

	View.VSplitLeft(5.0f, 0, &View);
}

void CEditor::RenderStatusbar(CUIRect View)
{
	CUIRect Button;
	View.VSplitRight(60.0f, &View, &Button);
	static int s_EnvelopeButton = 0;
	int MouseButton = DoButton_Editor(&s_EnvelopeButton, "Envelopes", m_ShowEnvelopeEditor, &Button, 0, "Toggles the envelope editor.");
	if(MouseButton == 2)
		m_ShowEnvelopeEditor = (m_ShowEnvelopeEditor+3)%4;
	else if(MouseButton == 1)
		m_ShowEnvelopeEditor = (m_ShowEnvelopeEditor+1)%4;

	if(MouseButton)
	{
		m_ShowServerSettingsEditor = false;
	}

	View.VSplitRight(100.0f, &View, &Button);
	Button.VSplitRight(10.0f, &Button, 0);
	static int s_SettingsButton = 0;
	if(DoButton_Editor(&s_SettingsButton, "Server settings", m_ShowServerSettingsEditor, &Button, 0, "Toggles the server settings editor."))
	{
		m_ShowEnvelopeEditor = 0;
		m_ShowServerSettingsEditor ^= 1;
	}

	if (g_Config.m_ClEditorUndo)
	{
		View.VSplitRight(5.0f, &View, &Button);
		View.VSplitRight(60.0f, &View, &Button);
		static int s_UndolistButton = 0;
		if(DoButton_Editor(&s_UndolistButton, "Undolist", m_ShowUndo, &Button, 0, "Toggles the undo list."))
			m_ShowUndo = (m_ShowUndo + 1) % 2;
	}

	if(m_pTooltip)
	{
		if(ms_pUiGotContext && ms_pUiGotContext == UI()->HotItem())
		{
			char aBuf[512];
			str_format(aBuf, sizeof(aBuf), "%s Right click for context menu.", m_pTooltip);
			UI()->DoLabel(&View, aBuf, 10.0f, -1, -1);
		}
		else
			UI()->DoLabel(&View, m_pTooltip, 10.0f, -1, -1);
	}
}

void CEditor::RenderUndoList(CUIRect View)
{
	CUIRect List, Preview, Scroll, Button;
	View.VSplitMid(&List, &Preview);
	List.VSplitRight(15.0f, &List, &Scroll);
	//int Num = (int)(List.h/17.0f)+1;
	static int ScrollBar = 0;
	Scroll.HMargin(5.0f, &Scroll);
	m_UndoScrollValue = UiDoScrollbarV(&ScrollBar, &Scroll, m_UndoScrollValue);

	float TopY = List.y;
	float Height = List.h;
	UI()->ClipEnable(&List);
	int ClickedIndex = -1;
	int HoveredIndex = -1;
	int ScrollNum = m_lUndoSteps.size() - List.h / 17.0f;
	if (ScrollNum < 0)
		ScrollNum = 0;
	List.y -= m_UndoScrollValue*ScrollNum*17.0f;
	for (int i = 0; i < m_lUndoSteps.size(); i++)
	{
		List.HSplitTop(17.0f, &Button, &List);
		if (List.y < TopY)
			continue;
		if (List.y - 17.0f > TopY + Height)
			break;
		if(DoButton_Editor(&m_lUndoSteps[i].m_ButtonId, m_lUndoSteps[i].m_aName, 0, &Button, 0, "Undo to this step"))
			ClickedIndex = i;
		if (UI()->HotItem() == &m_lUndoSteps[i].m_ButtonId)
			HoveredIndex = i;
	}
	UI()->ClipDisable();
	if (ClickedIndex != -1)
	{
		char aBuffer[1024];
		str_format(aBuffer, sizeof(aBuffer), "editor/undo_%i", m_lUndoSteps[HoveredIndex].m_FileNum);
		m_Map.Load(m_pStorage, aBuffer, IStorage::TYPE_SAVE);
		m_Map.m_UndoModified = 0;
		m_LastUndoUpdateTime = time_get();
	}
	if (HoveredIndex != -1)
	{
		if (m_lUndoSteps[HoveredIndex].m_PreviewImage == 0)
		{
			char aBuffer[1024];
			str_format(aBuffer, sizeof(aBuffer), "editor/undo_%i.png", m_lUndoSteps[HoveredIndex].m_FileNum);
			m_lUndoSteps[HoveredIndex].m_PreviewImage = Graphics()->LoadTexture(aBuffer, IStorage::TYPE_SAVE, CImageInfo::FORMAT_RGB, IGraphics::TEXLOAD_NORESAMPLE);
		}
		if (m_lUndoSteps[HoveredIndex].m_PreviewImage)
		{
			Graphics()->TextureSet(m_lUndoSteps[HoveredIndex].m_PreviewImage);
			Graphics()->BlendNormal();
			Graphics()->QuadsBegin();
			IGraphics::CQuadItem QuadItem(Preview.x, Preview.y, Preview.w, Preview.h);
			Graphics()->QuadsDrawTL(&QuadItem, 1);
			Graphics()->QuadsEnd();
		}
	}
}

void CEditor::RenderEnvelopeEditor(CUIRect View)
{
	if(m_SelectedEnvelope < 0) m_SelectedEnvelope = 0;
	if(m_SelectedEnvelope >= m_Map.m_lEnvelopes.size()) m_SelectedEnvelope = m_Map.m_lEnvelopes.size()-1;

	CEnvelope *pEnvelope = 0;
	if(m_SelectedEnvelope >= 0 && m_SelectedEnvelope < m_Map.m_lEnvelopes.size())
		pEnvelope = m_Map.m_lEnvelopes[m_SelectedEnvelope];

	CUIRect ToolBar, CurveBar, ColorBar;
	View.HSplitTop(15.0f, &ToolBar, &View);
	View.HSplitTop(15.0f, &CurveBar, &View);
	ToolBar.Margin(2.0f, &ToolBar);
	CurveBar.Margin(2.0f, &CurveBar);

	bool CurrentEnvelopeSwitched = false;

	// do the toolbar
	{
		CUIRect Button;
		CEnvelope *pNewEnv = 0;


		ToolBar.VSplitRight(50.0f, &ToolBar, &Button);
		static int s_NewSoundButton = 0;
		if(DoButton_Editor(&s_NewSoundButton, "Sound+", 0, &Button, 0, "Creates a new sound envelope"))
		{
			m_Map.m_Modified = true;
			m_Map.m_UndoModified++;
			pNewEnv = m_Map.NewEnvelope(1);
		}

		ToolBar.VSplitRight(5.0f, &ToolBar, &Button);
		ToolBar.VSplitRight(50.0f, &ToolBar, &Button);
		static int s_New4dButton = 0;
		if(DoButton_Editor(&s_New4dButton, "Color+", 0, &Button, 0, "Creates a new color envelope"))
		{
			m_Map.m_Modified = true;
			m_Map.m_UndoModified++;
			pNewEnv = m_Map.NewEnvelope(4);
		}

		ToolBar.VSplitRight(5.0f, &ToolBar, &Button);
		ToolBar.VSplitRight(50.0f, &ToolBar, &Button);
		static int s_New2dButton = 0;
		if(DoButton_Editor(&s_New2dButton, "Pos.+", 0, &Button, 0, "Creates a new position envelope"))
		{
			m_Map.m_Modified = true;
			m_Map.m_UndoModified++;
			pNewEnv = m_Map.NewEnvelope(3);
		}

		// Delete button
		if(m_SelectedEnvelope >= 0)
		{
			ToolBar.VSplitRight(10.0f, &ToolBar, &Button);
			ToolBar.VSplitRight(50.0f, &ToolBar, &Button);
			static int s_DelButton = 0;
			if(DoButton_Editor(&s_DelButton, "Delete", 0, &Button, 0, "Delete this envelope"))
			{
				m_Map.m_Modified = true;
				m_Map.m_UndoModified++;
				m_Map.DeleteEnvelope(m_SelectedEnvelope);
				if(m_SelectedEnvelope >= m_Map.m_lEnvelopes.size())
					m_SelectedEnvelope = m_Map.m_lEnvelopes.size()-1;
				pEnvelope = m_SelectedEnvelope >= 0 ? m_Map.m_lEnvelopes[m_SelectedEnvelope] : 0;
			}
		}

		if(pNewEnv) // add the default points
		{
			if(pNewEnv->m_Channels == 4)
			{
				pNewEnv->AddPoint(0, f2fx(1.0f), f2fx(1.0f), f2fx(1.0f), f2fx(1.0f));
				pNewEnv->AddPoint(1000, f2fx(1.0f), f2fx(1.0f), f2fx(1.0f), f2fx(1.0f));
			}
			else
			{
				pNewEnv->AddPoint(0, 0);
				pNewEnv->AddPoint(1000, 0);
			}
		}

		CUIRect Shifter, Inc, Dec;
		ToolBar.VSplitLeft(60.0f, &Shifter, &ToolBar);
		Shifter.VSplitRight(15.0f, &Shifter, &Inc);
		Shifter.VSplitLeft(15.0f, &Dec, &Shifter);
		char aBuf[512];
		str_format(aBuf, sizeof(aBuf),"%d/%d", m_SelectedEnvelope+1, m_Map.m_lEnvelopes.size());
		RenderTools()->DrawUIRect(&Shifter, vec4(1,1,1,0.5f), 0, 0.0f);
		UI()->DoLabel(&Shifter, aBuf, 10.0f, 0, -1);

		static int s_PrevButton = 0;
		if(DoButton_ButtonDec(&s_PrevButton, 0, 0, &Dec, 0, "Previous Envelope"))
		{
			m_SelectedEnvelope--;
			if(m_SelectedEnvelope < 0)
				m_SelectedEnvelope = m_Map.m_lEnvelopes.size() - 1;
			CurrentEnvelopeSwitched = true;
		}

		static int s_NextButton = 0;
		if(DoButton_ButtonInc(&s_NextButton, 0, 0, &Inc, 0, "Next Envelope"))
		{
			m_SelectedEnvelope++;
			if(m_SelectedEnvelope >= m_Map.m_lEnvelopes.size())
				m_SelectedEnvelope = 0;
			CurrentEnvelopeSwitched = true;
		}

		if(pEnvelope)
		{
			ToolBar.VSplitLeft(15.0f, &Button, &ToolBar);
			ToolBar.VSplitLeft(35.0f, &Button, &ToolBar);
			UI()->DoLabel(&Button, "Name:", 10.0f, -1, -1);

			ToolBar.VSplitLeft(80.0f, &Button, &ToolBar);

			static float s_NameBox = 0;
			if(DoEditBox(&s_NameBox, &Button, pEnvelope->m_aName, sizeof(pEnvelope->m_aName), 10.0f, &s_NameBox))
			{
				m_Map.m_Modified = true;
				m_Map.m_UndoModified++;
			}
		}
	}

	bool ShowColorBar = false;
	if(pEnvelope && pEnvelope->m_Channels == 4)
	{
		ShowColorBar = true;
		View.HSplitTop(20.0f, &ColorBar, &View);
		ColorBar.Margin(2.0f, &ColorBar);
		RenderBackground(ColorBar, ms_CheckerTexture, 16.0f, 1.0f);
	}

	RenderBackground(View, ms_CheckerTexture, 32.0f, 0.1f);

	if(pEnvelope)
	{
		static array<int> Selection;
		static int sEnvelopeEditorID = 0;
		static int s_ActiveChannels = 0xf;

		vec3 aColors[] = {vec3(1,0.2f,0.2f), vec3(0.2f,1,0.2f), vec3(0.2f,0.2f,1), vec3(1,1,0.2f)};

		if(pEnvelope)
		{
			CUIRect Button;

			ToolBar.VSplitLeft(15.0f, &Button, &ToolBar);

			static const char *s_paNames[4][4] = {
				{"V", "", "", ""},
				{"", "", "", ""},
				{"X", "Y", "R", ""},
				{"R", "G", "B", "A"},
			};

			const char *paDescriptions[4][4] = {
				{"Volume of the envelope", "", "", ""},
				{"", "", "", ""},
				{"X-axis of the envelope", "Y-axis of the envelope", "Rotation of the envelope", ""},
				{"Red value of the envelope", "Green value of the envelope", "Blue value of the envelope", "Alpha value of the envelope"},
			};

			static int s_aChannelButtons[4] = {0};
			int Bit = 1;
			//ui_draw_button_func draw_func;

			for(int i = 0; i < pEnvelope->m_Channels; i++, Bit<<=1)
			{
				ToolBar.VSplitLeft(15.0f, &Button, &ToolBar);

				/*if(i == 0) draw_func = draw_editor_button_l;
				else if(i == envelope->channels-1) draw_func = draw_editor_button_r;
				else draw_func = draw_editor_button_m;*/
				if(DoButton_Env(&s_aChannelButtons[i], s_paNames[pEnvelope->m_Channels-1][i], s_ActiveChannels&Bit, &Button, paDescriptions[pEnvelope->m_Channels-1][i], aColors[i]))
					s_ActiveChannels ^= Bit;
			}

			// sync checkbox
			ToolBar.VSplitLeft(15.0f, &Button, &ToolBar);
			ToolBar.VSplitLeft(12.0f, &Button, &ToolBar);
			static int s_SyncButton;
			if(DoButton_Editor(&s_SyncButton, pEnvelope->m_Synchronized?"X":"", 0, &Button, 0, "Synchronize envelope animation to game time (restarts when you touch the start line)"))
				pEnvelope->m_Synchronized = !pEnvelope->m_Synchronized;

			ToolBar.VSplitLeft(4.0f, &Button, &ToolBar);
			ToolBar.VSplitLeft(80.0f, &Button, &ToolBar);
			UI()->DoLabel(&Button, "Synchronized", 10.0f, -1, -1);
		}

		float EndTime = pEnvelope->EndTime();
		if(EndTime < 1)
			EndTime = 1;

		pEnvelope->FindTopBottom(s_ActiveChannels);
		float Top = pEnvelope->m_Top;
		float Bottom = pEnvelope->m_Bottom;

		if(Top < 1)
			Top = 1;
		if(Bottom >= 0)
			Bottom = 0;

		float TimeScale = EndTime/View.w;
		float ValueScale = (Top-Bottom)/View.h;

		if(UI()->MouseInside(&View))
			UI()->SetHotItem(&sEnvelopeEditorID);

		if(UI()->HotItem() == &sEnvelopeEditorID)
		{
			// do stuff
			if(pEnvelope)
			{
				if(UI()->MouseButtonClicked(1))
				{
					// add point
					int Time = (int)(((UI()->MouseX()-View.x)*TimeScale)*1000.0f);
					//float env_y = (UI()->MouseY()-view.y)/TimeScale;
					float aChannels[4];
					pEnvelope->Eval(Time / 1000.0f, aChannels);
					pEnvelope->AddPoint(Time,
						f2fx(aChannels[0]), f2fx(aChannels[1]),
						f2fx(aChannels[2]), f2fx(aChannels[3]));
					m_Map.m_Modified = true;
					m_Map.m_UndoModified++;
				}

				m_ShowEnvelopePreview = 1;
				m_pTooltip = "Press right mouse button to create a new point";
			}
		}

		// render lines
		{
			UI()->ClipEnable(&View);
			Graphics()->TextureSet(-1);
			Graphics()->LinesBegin();
			for(int c = 0; c < pEnvelope->m_Channels; c++)
			{
				if(s_ActiveChannels&(1<<c))
					Graphics()->SetColor(aColors[c].r,aColors[c].g,aColors[c].b,1);
				else
					Graphics()->SetColor(aColors[c].r*0.5f,aColors[c].g*0.5f,aColors[c].b*0.5f,1);

				float PrevX = 0;
				float aResults[4];
				pEnvelope->Eval(0.000001f, aResults);
				float PrevValue = aResults[c];

				int Steps = (int)((View.w/UI()->Screen()->w) * Graphics()->ScreenWidth());
				for(int i = 1; i <= Steps; i++)
				{
					float a = i/(float)Steps;
					pEnvelope->Eval(a*EndTime, aResults);
					float v = aResults[c];
					v = (v-Bottom)/(Top-Bottom);

					IGraphics::CLineItem LineItem(View.x + PrevX*View.w, View.y+View.h - PrevValue*View.h, View.x + a*View.w, View.y+View.h - v*View.h);
					Graphics()->LinesDraw(&LineItem, 1);
					PrevX = a;
					PrevValue = v;
				}
			}
			Graphics()->LinesEnd();
			UI()->ClipDisable();
		}

		// render curve options
		{
			for(int i = 0; i < pEnvelope->m_lPoints.size()-1; i++)
			{
				float t0 = pEnvelope->m_lPoints[i].m_Time/1000.0f/EndTime;
				float t1 = pEnvelope->m_lPoints[i+1].m_Time/1000.0f/EndTime;

				//dbg_msg("", "%f", end_time);

				CUIRect v;
				v.x = CurveBar.x + (t0+(t1-t0)*0.5f) * CurveBar.w;
				v.y = CurveBar.y;
				v.h = CurveBar.h;
				v.w = CurveBar.h;
				v.x -= v.w/2;
				void *pID = &pEnvelope->m_lPoints[i].m_Curvetype;
				const char *paTypeName[] = {
					"N", "L", "S", "F", "M"
					};

				if(DoButton_Editor(pID, paTypeName[pEnvelope->m_lPoints[i].m_Curvetype], 0, &v, 0, "Switch curve type"))
					pEnvelope->m_lPoints[i].m_Curvetype = (pEnvelope->m_lPoints[i].m_Curvetype+1)%NUM_CURVETYPES;
			}
		}

		// render colorbar
		if(ShowColorBar)
		{
			Graphics()->TextureSet(-1);
			Graphics()->QuadsBegin();
			for(int i = 0; i < pEnvelope->m_lPoints.size()-1; i++)
			{
				float r0 = fx2f(pEnvelope->m_lPoints[i].m_aValues[0]);
				float g0 = fx2f(pEnvelope->m_lPoints[i].m_aValues[1]);
				float b0 = fx2f(pEnvelope->m_lPoints[i].m_aValues[2]);
				float a0 = fx2f(pEnvelope->m_lPoints[i].m_aValues[3]);
				float r1 = fx2f(pEnvelope->m_lPoints[i+1].m_aValues[0]);
				float g1 = fx2f(pEnvelope->m_lPoints[i+1].m_aValues[1]);
				float b1 = fx2f(pEnvelope->m_lPoints[i+1].m_aValues[2]);
				float a1 = fx2f(pEnvelope->m_lPoints[i+1].m_aValues[3]);

				IGraphics::CColorVertex Array[4] = {IGraphics::CColorVertex(0, r0, g0, b0, a0),
													IGraphics::CColorVertex(1, r1, g1, b1, a1),
													IGraphics::CColorVertex(2, r1, g1, b1, a1),
													IGraphics::CColorVertex(3, r0, g0, b0, a0)};
				Graphics()->SetColorVertex(Array, 4);

				float x0 = pEnvelope->m_lPoints[i].m_Time/1000.0f/EndTime;
//				float y0 = (fx2f(envelope->points[i].values[c])-bottom)/(top-bottom);
				float x1 = pEnvelope->m_lPoints[i+1].m_Time/1000.0f/EndTime;
				//float y1 = (fx2f(envelope->points[i+1].values[c])-bottom)/(top-bottom);
				CUIRect v;
				v.x = ColorBar.x + x0*ColorBar.w;
				v.y = ColorBar.y;
				v.w = (x1-x0)*ColorBar.w;
				v.h = ColorBar.h;

				IGraphics::CQuadItem QuadItem(v.x, v.y, v.w, v.h);
				Graphics()->QuadsDrawTL(&QuadItem, 1);
			}
			Graphics()->QuadsEnd();
		}

		// render handles

		// keep track of last Env
		static void* s_pID = 0;

		// chars for textinput
		static char s_aStrCurTime[32] = "0.000";
		static char s_aStrCurValue[32] = "0.000";

		if(CurrentEnvelopeSwitched)
		{
			s_pID = 0;

			// update displayed text
			str_format(s_aStrCurTime, sizeof(s_aStrCurTime), "0.000");
			str_format(s_aStrCurValue, sizeof(s_aStrCurValue), "0.000");
		}

		{
			int CurrentValue = 0, CurrentTime = 0;

			Graphics()->TextureSet(-1);
			Graphics()->QuadsBegin();
			for(int c = 0; c < pEnvelope->m_Channels; c++)
			{
				if(!(s_ActiveChannels&(1<<c)))
					continue;

				for(int i = 0; i < pEnvelope->m_lPoints.size(); i++)
				{
					float x0 = pEnvelope->m_lPoints[i].m_Time/1000.0f/EndTime;
					float y0 = (fx2f(pEnvelope->m_lPoints[i].m_aValues[c])-Bottom)/(Top-Bottom);
					CUIRect Final;
					Final.x = View.x + x0*View.w;
					Final.y = View.y+View.h - y0*View.h;
					Final.x -= 2.0f;
					Final.y -= 2.0f;
					Final.w = 4.0f;
					Final.h = 4.0f;

					void *pID = &pEnvelope->m_lPoints[i].m_aValues[c];

					if(UI()->MouseInside(&Final))
						UI()->SetHotItem(pID);

					float ColorMod = 1.0f;

					if(UI()->ActiveItem() == pID)
					{
						if(!UI()->MouseButton(0))
						{
							m_SelectedQuadEnvelope = -1;
							m_SelectedEnvelopePoint = -1;

							UI()->SetActiveItem(0);
						}
						else
						{
							if(Input()->KeyIsPressed(KEY_LSHIFT) || Input()->KeyIsPressed(KEY_RSHIFT))
							{
								if(i != 0)
								{
									if((Input()->KeyIsPressed(KEY_LCTRL) || Input()->KeyIsPressed(KEY_RCTRL)))
										pEnvelope->m_lPoints[i].m_Time += (int)((m_MouseDeltaX));
									else
										pEnvelope->m_lPoints[i].m_Time += (int)((m_MouseDeltaX*TimeScale)*1000.0f);
									if(pEnvelope->m_lPoints[i].m_Time < pEnvelope->m_lPoints[i-1].m_Time)
										pEnvelope->m_lPoints[i].m_Time = pEnvelope->m_lPoints[i-1].m_Time + 1;
									if(i+1 != pEnvelope->m_lPoints.size() && pEnvelope->m_lPoints[i].m_Time > pEnvelope->m_lPoints[i+1].m_Time)
										pEnvelope->m_lPoints[i].m_Time = pEnvelope->m_lPoints[i+1].m_Time - 1;
								}
							}
							else
							{
								if((Input()->KeyIsPressed(KEY_LCTRL) || Input()->KeyIsPressed(KEY_RCTRL)))
									pEnvelope->m_lPoints[i].m_aValues[c] -= f2fx(m_MouseDeltaY*0.001f);
								else
									pEnvelope->m_lPoints[i].m_aValues[c] -= f2fx(m_MouseDeltaY*ValueScale);
							}

							if (m_SelectedEnvelopePoint != i)
								m_Map.m_UndoModified++;

							m_SelectedQuadEnvelope = m_SelectedEnvelope;
							m_ShowEnvelopePreview = 1;
							m_SelectedEnvelopePoint = i;
							m_Map.m_Modified = true;
						}

						ColorMod = 100.0f;
						Graphics()->SetColor(1,1,1,1);
					}
					else if(UI()->HotItem() == pID)
					{
						if(UI()->MouseButton(0))
						{
							Selection.clear();
							Selection.add(i);
							UI()->SetActiveItem(pID);
							// track it
							s_pID = pID;
						}

						// remove point
						if(UI()->MouseButtonClicked(1))
						{
							if(s_pID == pID)
							{
								s_pID = 0;

								// update displayed text
								str_format(s_aStrCurTime, sizeof(s_aStrCurTime), "0.000");
								str_format(s_aStrCurValue, sizeof(s_aStrCurValue), "0.000");
							}

							pEnvelope->m_lPoints.remove_index(i);
							m_Map.m_Modified = true;
							m_Map.m_UndoModified++;
						}

						m_ShowEnvelopePreview = 1;
						ColorMod = 100.0f;
						Graphics()->SetColor(1,0.75f,0.75f,1);
						m_pTooltip = "Left mouse to drag. Hold ctrl to be more precise. Hold shift to alter time point aswell. Right click to delete.";
					}

					if(pID == s_pID && (Input()->KeyIsPressed(KEY_RETURN) || Input()->KeyIsPressed(KEY_KP_ENTER)))
					{
						if(i != 0)
						{
							pEnvelope->m_lPoints[i].m_Time = str_tofloat(s_aStrCurTime) * 1000.0f;

							if(pEnvelope->m_lPoints[i].m_Time < pEnvelope->m_lPoints[i-1].m_Time)
								pEnvelope->m_lPoints[i].m_Time = pEnvelope->m_lPoints[i-1].m_Time + 1;
							if(i+1 != pEnvelope->m_lPoints.size() && pEnvelope->m_lPoints[i].m_Time > pEnvelope->m_lPoints[i+1].m_Time)
								pEnvelope->m_lPoints[i].m_Time = pEnvelope->m_lPoints[i+1].m_Time - 1;
						}
						else
							pEnvelope->m_lPoints[i].m_Time = 0.0f;

						str_format(s_aStrCurTime, sizeof(s_aStrCurTime), "%.3f", pEnvelope->m_lPoints[i].m_Time/1000.0f);

						pEnvelope->m_lPoints[i].m_aValues[c] = f2fx(str_tofloat(s_aStrCurValue));
					}

					if(UI()->ActiveItem() == pID/* || UI()->HotItem() == pID*/)
					{
						CurrentTime = pEnvelope->m_lPoints[i].m_Time;
						CurrentValue = pEnvelope->m_lPoints[i].m_aValues[c];

						// update displayed text
						str_format(s_aStrCurTime, sizeof(s_aStrCurTime), "%.3f", CurrentTime/1000.0f);
						str_format(s_aStrCurValue, sizeof(s_aStrCurValue), "%.3f", fx2f(CurrentValue));
					}

					if (m_SelectedQuadEnvelope == m_SelectedEnvelope && m_SelectedEnvelopePoint == i)
						Graphics()->SetColor(1.0f, 1.0f, 1.0f, 1.0f);
					else
						Graphics()->SetColor(aColors[c].r*ColorMod, aColors[c].g*ColorMod, aColors[c].b*ColorMod, 1.0f);
					IGraphics::CQuadItem QuadItem(Final.x, Final.y, Final.w, Final.h);
					Graphics()->QuadsDrawTL(&QuadItem, 1);
				}
			}
			Graphics()->QuadsEnd();

			static float s_ValNumber = 0;
			static float s_TimeNumber = 0;

			CUIRect ToolBar1;
			CUIRect ToolBar2;

			ToolBar.VSplitMid(&ToolBar1, &ToolBar2);
			if (ToolBar.w > ToolBar.h * 21)
			{
				ToolBar1.VMargin(3.0f, &ToolBar1);
				ToolBar2.VMargin(3.0f, &ToolBar2);

				CUIRect Label1;
				CUIRect Label2;

				ToolBar1.VSplitMid(&Label1, &ToolBar1);
				ToolBar2.VSplitMid(&Label2, &ToolBar2);

				UI()->DoLabel(&Label1, "Value:", 10.0f, -1, -1);
				UI()->DoLabel(&Label2, "Time (in s):", 10.0f, -1, -1);
			}

			DoEditBox(&s_ValNumber, &ToolBar1, s_aStrCurValue, sizeof(s_aStrCurValue), 10.0f, &s_ValNumber);
			DoEditBox(&s_TimeNumber, &ToolBar2, s_aStrCurTime, sizeof(s_aStrCurTime), 10.0f, &s_TimeNumber);
		}
	}
}

void CEditor::RenderServerSettingsEditor(CUIRect View)
{
	static int s_CommandSelectedIndex = -1;

	CUIRect ToolBar;
	View.HSplitTop(20.0f, &ToolBar, &View);
	ToolBar.Margin(2.0f, &ToolBar);

	// do the toolbar
	{
		CUIRect Button;

		// command line
		ToolBar.VSplitLeft(5.0f, 0, &Button);
		UI()->DoLabel(&Button, "Command:", 12.0f, -1);

		Button.VSplitLeft(70.0f, 0, &Button);
		Button.VSplitLeft(180.0f, &Button, 0);
		DoEditBox(&m_CommandBox, &Button, m_aSettingsCommand, sizeof(m_aSettingsCommand), 12.0f, &m_CommandBox);

		// buttons
		ToolBar.VSplitRight(50.0f, &ToolBar, &Button);
		static int s_AddButton = 0;
		if(DoButton_Editor(&s_AddButton, "Add", 0, &Button, 0, "Add a command to command list.")
			|| ((Input()->KeyPress(KEY_RETURN) || Input()->KeyPress(KEY_KP_ENTER)) && UI()->LastActiveItem() == &m_CommandBox))
		{
			if(m_aSettingsCommand[0] != 0 && str_find(m_aSettingsCommand, " "))
			{
				bool Found = false;
				for(int i = 0; i < m_Map.m_lSettings.size(); i++)
					if(!str_comp(m_Map.m_lSettings[i].m_aCommand, m_aSettingsCommand))
					{
						Found = true;
						break;
					}

				if(!Found)
				{
					CEditorMap::CSetting Setting;
					str_copy(Setting.m_aCommand, m_aSettingsCommand, sizeof(Setting.m_aCommand));
					m_Map.m_lSettings.add(Setting);
				}
			}
		}

		if(m_Map.m_lSettings.size())
		{
			ToolBar.VSplitRight(50.0f, &ToolBar, &Button);
			Button.VSplitRight(5.0f, &Button, 0);
			static int s_AddButton = 0;
			if(DoButton_Editor(&s_AddButton, "Del", 0, &Button, 0, "Delete a command from the command list.")
				|| Input()->KeyPress(KEY_DELETE))
				if(s_CommandSelectedIndex > -1 && s_CommandSelectedIndex < m_Map.m_lSettings.size())
					m_Map.m_lSettings.remove_index(s_CommandSelectedIndex);
		}
	}

	View.HSplitTop(2.0f, 0, &View);
	RenderBackground(View, ms_CheckerTexture, 32.0f, 0.1f);

	CUIRect ListBox;
	View.Margin(1.0f, &ListBox);

	float ListHeight = 17.0f * m_Map.m_lSettings.size();
	static int s_ScrollBar = 0;
	static float s_ScrollValue = 0;

	float ScrollDifference = ListHeight - ListBox.h;

	if(ListHeight > ListBox.h)	// Do we even need a scrollbar?
	{
		CUIRect Scroll;
		ListBox.VSplitRight(15.0f, &ListBox, &Scroll);
		ListBox.VSplitRight(3.0f, &ListBox, 0);	// extra spacing
		Scroll.HMargin(5.0f, &Scroll);
		s_ScrollValue = UiDoScrollbarV(&s_ScrollBar, &Scroll, s_ScrollValue);

		if(UI()->MouseInside(&Scroll) || UI()->MouseInside(&ListBox))
		{
			int ScrollNum = (int)((ListHeight-ListBox.h)/17.0f)+1;
			if(ScrollNum > 0)
			{
				if(Input()->KeyPress(KEY_MOUSE_WHEEL_UP))
					s_ScrollValue = clamp(s_ScrollValue - 1.0f/ScrollNum, 0.0f, 1.0f);
				if(Input()->KeyPress(KEY_MOUSE_WHEEL_DOWN))
					s_ScrollValue = clamp(s_ScrollValue + 1.0f/ScrollNum, 0.0f, 1.0f);
			}
			else
				ScrollNum = 0;
		}
	}

	float ListStartAt = ScrollDifference * s_ScrollValue;
	if(ListStartAt < 0.0f)
		ListStartAt = 0.0f;

	float ListStopAt = ListHeight - ScrollDifference * (1 - s_ScrollValue);
	float ListCur = 0;

	UI()->ClipEnable(&ListBox);
	for(int i = 0; i < m_Map.m_lSettings.size(); i++)
	{
		if(ListCur > ListStopAt)
			break;

		if(ListCur >= ListStartAt)
		{
			CUIRect Button;
			ListBox.HSplitTop(15.0f, &Button, &ListBox);
			ListBox.HSplitTop(2.0f, 0, &ListBox);
			Button.VSplitLeft(5.0f, 0, &Button);

			if(DoButton_MenuItem(&m_Map.m_lSettings[i], m_Map.m_lSettings[i].m_aCommand, s_CommandSelectedIndex == i, &Button, 0, 0))
				s_CommandSelectedIndex = i;
		}
		ListCur += 17.0f;
	}
	UI()->ClipDisable();
}

int CEditor::PopupMenuFile(CEditor *pEditor, CUIRect View)
{
	static int s_NewMapButton = 0;
	static int s_SaveButton = 0;
	static int s_SaveAsButton = 0;
	static int s_SaveCopyButton = 0;
	static int s_OpenButton = 0;
	static int s_OpenCurrentMapButton = 0;
	static int s_AppendButton = 0;
	static int s_ExitButton = 0;

	CUIRect Slot;
	View.HSplitTop(2.0f, &Slot, &View);
	View.HSplitTop(12.0f, &Slot, &View);
	if(pEditor->DoButton_MenuItem(&s_NewMapButton, "New", 0, &Slot, 0, "Creates a new map"))
	{
		if(pEditor->HasUnsavedData())
		{
			pEditor->m_PopupEventType = POPEVENT_NEW;
			pEditor->m_PopupEventActivated = true;
		}
		else
		{
			pEditor->Reset();
			pEditor->m_aFileName[0] = 0;
		}
		return 1;
	}

	View.HSplitTop(10.0f, &Slot, &View);
	View.HSplitTop(12.0f, &Slot, &View);
	if(pEditor->DoButton_MenuItem(&s_OpenButton, "Load", 0, &Slot, 0, "Opens a map for editing"))
	{
		if(pEditor->HasUnsavedData())
		{
			pEditor->m_PopupEventType = POPEVENT_LOAD;
			pEditor->m_PopupEventActivated = true;
		}
		else
			pEditor->InvokeFileDialog(IStorage::TYPE_ALL, FILETYPE_MAP, "Load map", "Load", "maps", "", pEditor->CallbackOpenMap, pEditor);
		return 1;
	}
<<<<<<< HEAD
	View.HSplitTop(2.0f, &Slot, &View);
	View.HSplitTop(12.0f, &Slot, &View);
	if(pEditor->DoButton_MenuItem(&s_OpenCurrentMapButton, "Load Current Map", 0, &Slot, 0, "Opens the current in game map for editing"))
	{
		if(pEditor->HasUnsavedData())
		{
			pEditor->m_PopupEventType = POPEVENT_LOADCURRENT;
			pEditor->m_PopupEventActivated = true;
		}
		else
		{
			pEditor->LoadCurrentMap();
		}
		return 1;
	}
=======
>>>>>>> d3f04a94

	View.HSplitTop(10.0f, &Slot, &View);
	View.HSplitTop(12.0f, &Slot, &View);
	if(pEditor->DoButton_MenuItem(&s_AppendButton, "Append", 0, &Slot, 0, "Opens a map and adds everything from that map to the current one"))
	{
		pEditor->InvokeFileDialog(IStorage::TYPE_ALL, FILETYPE_MAP, "Append map", "Append", "maps", "", pEditor->CallbackAppendMap, pEditor);
		return 1;
	}

	View.HSplitTop(10.0f, &Slot, &View);
	View.HSplitTop(12.0f, &Slot, &View);
	if(pEditor->DoButton_MenuItem(&s_SaveButton, "Save", 0, &Slot, 0, "Saves the current map (ctrl+s)"))
	{
		if(pEditor->m_aFileName[0] && pEditor->m_ValidSaveFilename)
		{
			str_copy(pEditor->m_aFileSaveName, pEditor->m_aFileName, sizeof(pEditor->m_aFileSaveName));
			pEditor->m_PopupEventType = POPEVENT_SAVE;
			pEditor->m_PopupEventActivated = true;
		}
		else
			pEditor->InvokeFileDialog(IStorage::TYPE_SAVE, FILETYPE_MAP, "Save map", "Save", "maps", "", pEditor->CallbackSaveMap, pEditor);
		return 1;
	}

	View.HSplitTop(2.0f, &Slot, &View);
	View.HSplitTop(12.0f, &Slot, &View);
	if(pEditor->DoButton_MenuItem(&s_SaveAsButton, "Save As", 0, &Slot, 0, "Saves the current map under a new name (ctrl+shift+s)"))
	{
		pEditor->InvokeFileDialog(IStorage::TYPE_SAVE, FILETYPE_MAP, "Save map", "Save", "maps", "", pEditor->CallbackSaveMap, pEditor);
		return 1;
	}

	View.HSplitTop(2.0f, &Slot, &View);
	View.HSplitTop(12.0f, &Slot, &View);
	if(pEditor->DoButton_MenuItem(&s_SaveCopyButton, "Save Copy", 0, &Slot, 0, "Saves a copy of the current map under a new name (ctrl+shift+alt+s)"))
	{
		pEditor->InvokeFileDialog(IStorage::TYPE_SAVE, FILETYPE_MAP, "Save map", "Save", "maps", "", pEditor->CallbackSaveCopyMap, pEditor);
		return 1;
	}

	View.HSplitTop(10.0f, &Slot, &View);
	View.HSplitTop(12.0f, &Slot, &View);
	if(pEditor->DoButton_MenuItem(&s_ExitButton, "Exit", 0, &Slot, 0, "Exits from the editor"))
	{
		if(pEditor->HasUnsavedData())
		{
			pEditor->m_PopupEventType = POPEVENT_EXIT;
			pEditor->m_PopupEventActivated = true;
		}
		else
			g_Config.m_ClEditor = 0;
		return 1;
	}

	return 0;
}

void CEditor::RenderMenubar(CUIRect MenuBar)
{
	static CUIRect s_File /*, view, help*/;

	MenuBar.VSplitLeft(60.0f, &s_File, &MenuBar);
	if(DoButton_Menu(&s_File, "File", 0, &s_File, 0, 0))
		UiInvokePopupMenu(&s_File, 1, s_File.x, s_File.y+s_File.h-1.0f, 120, 160, PopupMenuFile, this);

	/*
	menubar.VSplitLeft(5.0f, 0, &menubar);
	menubar.VSplitLeft(60.0f, &view, &menubar);
	if(do_editor_button(&view, "View", 0, &view, draw_editor_button_menu, 0, 0))
		(void)0;

	menubar.VSplitLeft(5.0f, 0, &menubar);
	menubar.VSplitLeft(60.0f, &help, &menubar);
	if(do_editor_button(&help, "Help", 0, &help, draw_editor_button_menu, 0, 0))
		(void)0;
		*/

	CUIRect Info, Close;
	MenuBar.VSplitLeft(40.0f, 0, &MenuBar);
	MenuBar.VSplitRight(20.0f, &MenuBar, &Close);
	Close.VSplitLeft(5.0f, 0, &Close);
	MenuBar.VSplitLeft(MenuBar.w*0.75f, &MenuBar, &Info);
	char aBuf[128];
	str_format(aBuf, sizeof(aBuf), "File: %s", m_aFileName);
	UI()->DoLabel(&MenuBar, aBuf, 10.0f, -1, -1);

	time_t rawtime;
	struct tm *timeinfo;
	time(&rawtime);
	timeinfo = localtime(&rawtime);

	str_format(aBuf, sizeof(aBuf), "Z: %i, A: %.1f, G: %i  %02d:%02d", m_ZoomLevel, m_AnimateSpeed, m_GridFactor, timeinfo->tm_hour, timeinfo->tm_min);
	UI()->DoLabel(&Info, aBuf, 10.0f, 1, -1);

	static int s_CloseButton = 0;
	if(DoButton_Editor(&s_CloseButton, "×", 0, &Close, 0, "Exits from the editor"))
	{
		if(HasUnsavedData())
		{
			m_PopupEventType = POPEVENT_EXIT;
			m_PopupEventActivated = true;
		}
		else
			g_Config.m_ClEditor = 0;
	}
}

void CEditor::Render()
{
	// basic start
	Graphics()->Clear(1.0f, 0.0f, 1.0f);
	CUIRect View = *UI()->Screen();
	Graphics()->MapScreen(UI()->Screen()->x, UI()->Screen()->y, UI()->Screen()->w, UI()->Screen()->h);

	float Width = View.w;
	float Height = View.h;

	// reset tip
	m_pTooltip = 0;

	if(m_EditBoxActive)
		--m_EditBoxActive;

	// render checker
	RenderBackground(View, ms_CheckerTexture, 32.0f, 1.0f);

	CUIRect MenuBar, CModeBar, ToolBar, StatusBar, ExtraEditor, UndoList, ToolBox;
	m_ShowPicker = Input()->KeyIsPressed(KEY_SPACE) != 0 && m_Dialog == DIALOG_NONE && m_EditBoxActive == 0 && UI()->LastActiveItem() != &m_CommandBox;

	if(m_GuiActive)
	{

		View.HSplitTop(16.0f, &MenuBar, &View);
		View.HSplitTop(53.0f, &ToolBar, &View);
		View.VSplitLeft(100.0f, &ToolBox, &View);
		View.HSplitBottom(16.0f, &View, &StatusBar);

		if(m_ShowEnvelopeEditor && !m_ShowPicker)
		{
			float size = 125.0f;
			if(m_ShowEnvelopeEditor == 2)
				size *= 2.0f;
			else if(m_ShowEnvelopeEditor == 3)
				size *= 3.0f;
			View.HSplitBottom(size, &View, &ExtraEditor);
		}
		if (m_ShowUndo && !m_ShowPicker)
		{
			View.HSplitBottom(250.0f, &View, &UndoList);
		}

		if(m_ShowServerSettingsEditor && !m_ShowPicker)
			View.HSplitBottom(250.0f, &View, &ExtraEditor);
	}

	//	a little hack for now
	if(m_Mode == MODE_LAYERS)
		DoMapEditor(View, ToolBar);

	// do zooming
	if(Input()->KeyPress(KEY_KP_MINUS) && m_Dialog == DIALOG_NONE && m_EditBoxActive == 0)
		m_ZoomLevel += 50;
	if(Input()->KeyPress(KEY_KP_PLUS) && m_Dialog == DIALOG_NONE && m_EditBoxActive == 0)
		m_ZoomLevel -= 50;
	if(Input()->KeyPress(KEY_KP_MULTIPLY) && m_Dialog == DIALOG_NONE && m_EditBoxActive == 0)
	{
		m_EditorOffsetX = 0;
		m_EditorOffsetY = 0;
		m_ZoomLevel = 100;
	}
	if(m_Dialog == DIALOG_NONE && UI()->MouseInside(&View))
	{
		// Determines in which direction to zoom.
		int Zoom = 0;
		if(Input()->KeyPress(KEY_MOUSE_WHEEL_UP))
			Zoom--;
		if(Input()->KeyPress(KEY_MOUSE_WHEEL_DOWN))
			Zoom++;

		if(Zoom != 0)
		{
			float OldLevel = m_ZoomLevel;
			m_ZoomLevel = clamp(m_ZoomLevel + Zoom * 20, 50, 2000);
			if(g_Config.m_EdZoomTarget)
				ZoomMouseTarget((float)m_ZoomLevel / OldLevel);
		}
	}

	m_ZoomLevel = clamp(m_ZoomLevel, 50, 2000);
	m_WorldZoom = m_ZoomLevel/100.0f;
	float Brightness = 0.25f;

	if(m_GuiActive)
	{
		RenderBackground(MenuBar, ms_BackgroundTexture, 128.0f, Brightness*0);
		MenuBar.Margin(2.0f, &MenuBar);

		RenderBackground(ToolBox, ms_BackgroundTexture, 128.0f, Brightness);
		ToolBox.Margin(2.0f, &ToolBox);

		RenderBackground(ToolBar, ms_BackgroundTexture, 128.0f, Brightness);
		ToolBar.Margin(2.0f, &ToolBar);
		ToolBar.VSplitLeft(100.0f, &CModeBar, &ToolBar);

		RenderBackground(StatusBar, ms_BackgroundTexture, 128.0f, Brightness);
		StatusBar.Margin(2.0f, &StatusBar);
	}
	else
	{
		ToolBar.y = -300;
	}

	// do the toolbar
	if(m_Mode == MODE_LAYERS)
		DoToolbar(ToolBar);

	if(m_GuiActive)
	{
		if(m_ShowEnvelopeEditor || m_ShowServerSettingsEditor)
		{
			RenderBackground(ExtraEditor, ms_BackgroundTexture, 128.0f, Brightness);
			ExtraEditor.Margin(2.0f, &ExtraEditor);
		}
		if(m_ShowUndo)
		{
			RenderBackground(UndoList, ms_BackgroundTexture, 128.0f, Brightness);
			UndoList.Margin(2.0f, &UndoList);
		}
	}


	if(m_Mode == MODE_LAYERS)
		RenderLayers(ToolBox, ToolBar, View);
	else if(m_Mode == MODE_IMAGES)
		RenderImages(ToolBox, ToolBar, View);
	else if(m_Mode == MODE_SOUNDS)
		RenderSounds(ToolBox, ToolBar, View);

	Graphics()->MapScreen(UI()->Screen()->x, UI()->Screen()->y, UI()->Screen()->w, UI()->Screen()->h);

	if(m_GuiActive)
	{
		RenderMenubar(MenuBar);

		RenderModebar(CModeBar);
		if(m_ShowEnvelopeEditor && !m_ShowPicker)
			RenderEnvelopeEditor(ExtraEditor);
		if(m_ShowUndo)
			RenderUndoList(UndoList);
		if(m_ShowServerSettingsEditor)
			RenderServerSettingsEditor(ExtraEditor);
	}

	if(m_Dialog == DIALOG_FILE)
	{
		static int s_NullUiTarget = 0;
		UI()->SetHotItem(&s_NullUiTarget);
		RenderFileDialog();
	}

	if(m_PopupEventActivated)
	{
		static int s_PopupID = 0;
		UiInvokePopupMenu(&s_PopupID, 0, Width/2.0f-200.0f, Height/2.0f-100.0f, 400.0f, 200.0f, PopupEvent);
		m_PopupEventActivated = false;
		m_PopupEventWasActivated = true;
	}


	UiDoPopupMenu();

	if(m_GuiActive)
		RenderStatusbar(StatusBar);

	//
	if(g_Config.m_EdShowkeys)
	{
		Graphics()->MapScreen(UI()->Screen()->x, UI()->Screen()->y, UI()->Screen()->w, UI()->Screen()->h);
		CTextCursor Cursor;
		TextRender()->SetCursor(&Cursor, View.x+10, View.y+View.h-24-10, 24.0f, TEXTFLAG_RENDER);

		int NKeys = 0;
		for(int i = 0; i < KEY_LAST; i++)
		{
			if(Input()->KeyIsPressed(i))
			{
				if(NKeys)
					TextRender()->TextEx(&Cursor, " + ", -1);
				TextRender()->TextEx(&Cursor, Input()->KeyName(i), -1);
				NKeys++;
			}
		}
	}

	if(m_ShowMousePointer)
	{
		// render butt ugly mouse cursor
		float mx = UI()->MouseX();
		float my = UI()->MouseY();
		Graphics()->TextureSet(ms_CursorTexture);
		Graphics()->QuadsBegin();
		if(ms_pUiGotContext == UI()->HotItem())
			Graphics()->SetColor(1,0,0,1);
		IGraphics::CQuadItem QuadItem(mx,my, 16.0f, 16.0f);
		Graphics()->QuadsDrawTL(&QuadItem, 1);
		Graphics()->QuadsEnd();
	}
}

static int UndoStepsListdirCallback(const char *pName, int IsDir, int StorageType, void *pUser)
{
	IStorage *pStorage = (IStorage *)pUser;
	if (str_comp_nocase_num(pName, "undo_", 5) == 0)
	{
		char aBuffer[1024];
		pStorage->GetCompletePath(IStorage::TYPE_SAVE, "editor/", aBuffer, sizeof(aBuffer));
		str_append(aBuffer, pName, sizeof(aBuffer));
		fs_remove(aBuffer);
	}
	return 0;
}

void CEditor::Reset(bool CreateDefault)
{
	m_Map.Clean();

	//delete undo file
	char aBuffer[1024];
	m_pStorage->GetCompletePath(IStorage::TYPE_SAVE, "editor/", aBuffer, sizeof(aBuffer));
	fs_listdir(aBuffer, UndoStepsListdirCallback, 0, m_pStorage);
	m_lUndoSteps.clear();

	// create default layers
	if(CreateDefault)
		m_Map.CreateDefault(ms_EntitiesTexture);

	m_SelectedLayer = 0;
	m_SelectedGroup = 0;
	m_SelectedQuad = -1;
	m_SelectedPoints = 0;
	m_SelectedEnvelope = 0;
	m_SelectedImage = 0;
	m_SelectedSound = 0;
	m_SelectedSource = -1;

	m_WorldOffsetX = 0;
	m_WorldOffsetY = 0;
	m_EditorOffsetX = 0.0f;
	m_EditorOffsetY = 0.0f;

	m_WorldZoom = 1.0f;
	m_ZoomLevel = 200;

	m_MouseDeltaX = 0;
	m_MouseDeltaY = 0;
	m_MouseDeltaWx = 0;
	m_MouseDeltaWy = 0;

	m_Map.m_Modified = false;
	m_Map.m_UndoModified = 0;
	m_LastUndoUpdateTime = time_get();
	m_UndoRunning = false;

	m_ShowEnvelopePreview = 0;
	m_ShiftBy = 1; 
	
	m_Map.m_Modified = false;
	m_Map.m_UndoModified = 0;
	m_LastUndoUpdateTime = time_get();
}

int CEditor::GetLineDistance()
{
	int LineDistance = 512;

	if(m_ZoomLevel <= 100)
		LineDistance = 16;
	else if(m_ZoomLevel <= 250)
		LineDistance = 32;
	else if(m_ZoomLevel <= 450)
		LineDistance = 64;
	else if(m_ZoomLevel <= 850)
		LineDistance = 128;
	else if(m_ZoomLevel <= 1550)
		LineDistance = 256;

	return LineDistance;
}

void CEditor::ZoomMouseTarget(float ZoomFactor)
{
	// zoom to the current mouse position
	// get absolute mouse position
	float aPoints[4];
	RenderTools()->MapscreenToWorld(
		m_WorldOffsetX, m_WorldOffsetY,
		1.0f, 1.0f, 0.0f, 0.0f, Graphics()->ScreenAspect(), m_WorldZoom, aPoints);

	float WorldWidth = aPoints[2]-aPoints[0];
	float WorldHeight = aPoints[3]-aPoints[1];

	float Mwx = aPoints[0] + WorldWidth * (UI()->MouseX()/UI()->Screen()->w);
	float Mwy = aPoints[1] + WorldHeight * (UI()->MouseY()/UI()->Screen()->h);

	// adjust camera
	m_WorldOffsetX += (Mwx-m_WorldOffsetX) * (1-ZoomFactor);
	m_WorldOffsetY += (Mwy-m_WorldOffsetY) * (1-ZoomFactor);
}

void CEditorMap::DeleteEnvelope(int Index)
{
	if(Index < 0 || Index >= m_lEnvelopes.size())
		return;

	m_Modified = true;
	m_UndoModified++;

	// fix links between envelopes and quads
	for(int i = 0; i < m_lGroups.size(); ++i)
		for(int j = 0; j < m_lGroups[i]->m_lLayers.size(); ++j)
			if(m_lGroups[i]->m_lLayers[j]->m_Type == LAYERTYPE_QUADS)
			{
				CLayerQuads *pLayer = static_cast<CLayerQuads *>(m_lGroups[i]->m_lLayers[j]);
				for(int k = 0; k < pLayer->m_lQuads.size(); ++k)
				{
					if(pLayer->m_lQuads[k].m_PosEnv == Index)
						pLayer->m_lQuads[k].m_PosEnv = -1;
					else if(pLayer->m_lQuads[k].m_PosEnv > Index)
						pLayer->m_lQuads[k].m_PosEnv--;
					if(pLayer->m_lQuads[k].m_ColorEnv == Index)
						pLayer->m_lQuads[k].m_ColorEnv = -1;
					else if(pLayer->m_lQuads[k].m_ColorEnv > Index)
						pLayer->m_lQuads[k].m_ColorEnv--;
				}
			}
			else if(m_lGroups[i]->m_lLayers[j]->m_Type == LAYERTYPE_TILES)
			{
				CLayerTiles *pLayer = static_cast<CLayerTiles *>(m_lGroups[i]->m_lLayers[j]);
				if(pLayer->m_ColorEnv == Index)
					pLayer->m_ColorEnv = -1;
				if(pLayer->m_ColorEnv > Index)
					pLayer->m_ColorEnv--;
			}

	m_lEnvelopes.remove_index(Index);
}

void CEditorMap::MakeGameLayer(CLayer *pLayer)
{
	m_pGameLayer = (CLayerGame *)pLayer;
	m_pGameLayer->m_pEditor = m_pEditor;
	m_pGameLayer->m_TexID = m_pEditor->ms_EntitiesTexture;
}

void CEditorMap::MakeGameGroup(CLayerGroup *pGroup)
{
	m_pGameGroup = pGroup;
	m_pGameGroup->m_GameGroup = true;
	str_copy(m_pGameGroup->m_aName, "Game", sizeof(m_pGameGroup->m_aName));
}



void CEditorMap::Clean()
{
	m_lGroups.delete_all();
	m_lEnvelopes.delete_all();
	m_lImages.delete_all();
	m_lSounds.delete_all();

	m_MapInfo.Reset();

	m_lSettings.clear();

	m_pGameLayer = 0x0;
	m_pGameGroup = 0x0;

	m_Modified = false;

	m_pTeleLayer = 0x0;
	m_pSpeedupLayer = 0x0;
	m_pFrontLayer = 0x0;
	m_pSwitchLayer = 0x0;
	m_pTuneLayer = 0x0;
}

void CEditorMap::CreateDefault(int EntitiesTexture)
{
	// add background
	CLayerGroup *pGroup = NewGroup();
	pGroup->m_ParallaxX = 0;
	pGroup->m_ParallaxY = 0;
	CLayerQuads *pLayer = new CLayerQuads;
	pLayer->m_pEditor = m_pEditor;
	CQuad *pQuad = pLayer->NewQuad();
	const int Width = 800000;
	const int Height = 600000;
	pQuad->m_aPoints[0].x = pQuad->m_aPoints[2].x = -Width;
	pQuad->m_aPoints[1].x = pQuad->m_aPoints[3].x = Width;
	pQuad->m_aPoints[0].y = pQuad->m_aPoints[1].y = -Height;
	pQuad->m_aPoints[2].y = pQuad->m_aPoints[3].y = Height;
	pQuad->m_aColors[0].r = pQuad->m_aColors[1].r = 94;
	pQuad->m_aColors[0].g = pQuad->m_aColors[1].g = 132;
	pQuad->m_aColors[0].b = pQuad->m_aColors[1].b = 174;
	pQuad->m_aColors[2].r = pQuad->m_aColors[3].r = 204;
	pQuad->m_aColors[2].g = pQuad->m_aColors[3].g = 232;
	pQuad->m_aColors[2].b = pQuad->m_aColors[3].b = 255;
	pGroup->AddLayer(pLayer);

	// add game layer and reset front, tele, speedup, tune and switch layer pointers
	MakeGameGroup(NewGroup());
	MakeGameLayer(new CLayerGame(50, 50));
	m_pGameGroup->AddLayer(m_pGameLayer);

	m_pFrontLayer = 0x0;
	m_pTeleLayer = 0x0;
	m_pSpeedupLayer = 0x0;
	m_pSwitchLayer = 0x0;
	m_pTuneLayer = 0x0;
}

void CEditor::Init()
{
	m_pInput = Kernel()->RequestInterface<IInput>();
	m_pClient = Kernel()->RequestInterface<IClient>();
	m_pConsole = Kernel()->RequestInterface<IConsole>();
	m_pGraphics = Kernel()->RequestInterface<IGraphics>();
	m_pTextRender = Kernel()->RequestInterface<ITextRender>();
	m_pStorage = Kernel()->RequestInterface<IStorage>();
	m_pSound = Kernel()->RequestInterface<ISound>();
	m_RenderTools.m_pGraphics = m_pGraphics;
	m_RenderTools.m_pUI = &m_UI;
	m_UI.SetGraphics(m_pGraphics, m_pTextRender);
	m_Map.m_pEditor = this;

	ms_CheckerTexture = Graphics()->LoadTexture("editor/checker.png", IStorage::TYPE_ALL, CImageInfo::FORMAT_AUTO, 0);
	ms_BackgroundTexture = Graphics()->LoadTexture("editor/background.png", IStorage::TYPE_ALL, CImageInfo::FORMAT_AUTO, 0);
	ms_CursorTexture = Graphics()->LoadTexture("editor/cursor.png", IStorage::TYPE_ALL, CImageInfo::FORMAT_AUTO, 0);
	ms_EntitiesTexture = Graphics()->LoadTexture("editor/entities.png", IStorage::TYPE_ALL, CImageInfo::FORMAT_AUTO, 0);

	ms_FrontTexture = Graphics()->LoadTexture("editor/front.png", IStorage::TYPE_ALL, CImageInfo::FORMAT_AUTO, 0);
	ms_TeleTexture = Graphics()->LoadTexture("editor/tele.png", IStorage::TYPE_ALL, CImageInfo::FORMAT_AUTO, 0);
	ms_SpeedupTexture = Graphics()->LoadTexture("editor/speedup.png", IStorage::TYPE_ALL, CImageInfo::FORMAT_AUTO, 0);
	ms_SwitchTexture = Graphics()->LoadTexture("editor/switch.png", IStorage::TYPE_ALL, CImageInfo::FORMAT_AUTO, 0);
	ms_TuneTexture = Graphics()->LoadTexture("editor/tune.png", IStorage::TYPE_ALL, CImageInfo::FORMAT_AUTO, 0);

	m_TilesetPicker.m_pEditor = this;
	m_TilesetPicker.MakePalette();
	m_TilesetPicker.m_Readonly = true;

	m_QuadsetPicker.m_pEditor = this;
	m_QuadsetPicker.NewQuad();
	m_QuadsetPicker.m_Readonly = true;

	m_Brush.m_pMap = &m_Map;

	Reset();
	m_Map.m_Modified = false;
	m_Map.m_UndoModified = 0;
	m_LastUndoUpdateTime = time_get();

	ms_PickerColor = vec3(1.0f, 0.0f, 0.0f);
}

void CEditor::DoMapBorder()
{
	CLayerTiles *pT = (CLayerTiles *)GetSelectedLayerType(0, LAYERTYPE_TILES);

	for(int i = 0; i < pT->m_Width*2; ++i)
		pT->m_pTiles[i].m_Index = 1;

	for(int i = 0; i < pT->m_Width*pT->m_Height; ++i)
	{
		if(i%pT->m_Width < 2 || i%pT->m_Width > pT->m_Width-3)
			pT->m_pTiles[i].m_Index = 1;
	}

	for(int i = (pT->m_Width*(pT->m_Height-2)); i < pT->m_Width*pT->m_Height; ++i)
		pT->m_pTiles[i].m_Index = 1;
}

void CEditor::CreateUndoStep()
{
	void *CreateThread = thread_init(CreateUndoStepThread, this);
	thread_detach(CreateThread);
}

void CEditor::CreateUndoStepThread(void *pUser)
{
	CEditor *pEditor = (CEditor *)pUser;

	CUndo NewStep;
	str_timestamp(NewStep.m_aName, sizeof(NewStep.m_aName));
	if (pEditor->m_lUndoSteps.size())
		NewStep.m_FileNum = pEditor->m_lUndoSteps[pEditor->m_lUndoSteps.size() - 1].m_FileNum + 1;
	else
		NewStep.m_FileNum = 0;
	NewStep.m_PreviewImage = 0;

	char aBuffer[1024];
	str_format(aBuffer, sizeof(aBuffer), "editor/undo_%i.png", NewStep.m_FileNum);
	pEditor->Graphics()->TakeCustomScreenshot(aBuffer);

	str_format(aBuffer, sizeof(aBuffer), "editor/undo_%i", NewStep.m_FileNum);
	pEditor->Save(aBuffer);

	pEditor->m_lUndoSteps.add(NewStep);
	pEditor->m_UndoRunning = false;
}

void CEditor::UpdateAndRender()
{
	static float s_MouseX = 0.0f;
	static float s_MouseY = 0.0f;

	if(m_Animate)
		m_AnimateTime = (time_get()-m_AnimateStart)/(float)time_freq();
	else
		m_AnimateTime = 0;
	ms_pUiGotContext = 0;

	// handle mouse movement
	float mx, my, Mwx, Mwy;
	float rx, ry;
	{
		Input()->MouseRelative(&rx, &ry);
#if defined(__ANDROID__)
		float tx, ty;
		tx = s_MouseX;
		ty = s_MouseY;

		s_MouseX = (rx / (float)Graphics()->ScreenWidth()) * UI()->Screen()->w;
		s_MouseY = (ry / (float)Graphics()->ScreenHeight()) * UI()->Screen()->h;

		s_MouseX = clamp(s_MouseX, 0.0f, UI()->Screen()->w);
		s_MouseY = clamp(s_MouseY, 0.0f, UI()->Screen()->h);

		m_MouseDeltaX = s_MouseX - m_OldMouseX;
		m_MouseDeltaY = s_MouseY - m_OldMouseY;
		m_OldMouseX = tx;
		m_OldMouseY = ty;
#else
		UI()->ConvertMouseMove(&rx, &ry);
		m_MouseDeltaX = rx;
		m_MouseDeltaY = ry;

		if(!m_LockMouse)
		{
			s_MouseX += rx;
			s_MouseY += ry;
		}

		s_MouseX = clamp(s_MouseX, 0.0f, UI()->Screen()->w);
		s_MouseY = clamp(s_MouseY, 0.0f, UI()->Screen()->h);
#endif

		// update the ui
		mx = s_MouseX;
		my = s_MouseY;
		Mwx = 0;
		Mwy = 0;

		// fix correct world x and y
		CLayerGroup *g = GetSelectedGroup();
		if(g)
		{
			float aPoints[4];
			g->Mapping(aPoints);

			float WorldWidth = aPoints[2]-aPoints[0];
			float WorldHeight = aPoints[3]-aPoints[1];

			Mwx = aPoints[0] + WorldWidth * (s_MouseX/UI()->Screen()->w);
			Mwy = aPoints[1] + WorldHeight * (s_MouseY/UI()->Screen()->h);
			m_MouseDeltaWx = m_MouseDeltaX*(WorldWidth / UI()->Screen()->w);
			m_MouseDeltaWy = m_MouseDeltaY*(WorldHeight / UI()->Screen()->h);
		}

		int Buttons = 0;
		if(Input()->KeyIsPressed(KEY_MOUSE_1)) Buttons |= 1;
		if(Input()->KeyIsPressed(KEY_MOUSE_2)) Buttons |= 2;
		if(Input()->KeyIsPressed(KEY_MOUSE_3)) Buttons |= 4;

#if defined(__ANDROID__)
	static int ButtonsOneFrameDelay = 0; // For Android touch input

	UI()->Update(mx,my,Mwx,Mwy,ButtonsOneFrameDelay);
	ButtonsOneFrameDelay = Buttons;
#else
		UI()->Update(mx,my,Mwx,Mwy,Buttons);
#endif
	}

	// toggle gui
	if(Input()->KeyPress(KEY_TAB))
		m_GuiActive = !m_GuiActive;

	if(Input()->KeyPress(KEY_F10))
		m_ShowMousePointer = false;

	if (g_Config.m_ClEditorUndo)
	{
		// Screenshot at most every 5 seconds, at least every 60
		if ((m_LastUndoUpdateTime + time_freq() * 60 < time_get() && m_Map.m_UndoModified)
		||  (m_LastUndoUpdateTime + time_freq() *  5 < time_get() && m_Map.m_UndoModified >= 10))
		{
			m_Map.m_UndoModified = 0;
			m_LastUndoUpdateTime = time_get();

			if (!m_UndoRunning)
			{
				m_UndoRunning = true;
				CreateUndoStep();
			}
		}
	}
	Render();

	if(Input()->KeyPress(KEY_F10))
	{
		Graphics()->TakeScreenshot(0);
		m_ShowMousePointer = true;
	}

	Input()->Clear();
}

IEditor *CreateEditor() { return new CEditor; }

// DDRace

void CEditorMap::MakeTeleLayer(CLayer *pLayer)
{
	m_pTeleLayer = (CLayerTele *)pLayer;
	m_pTeleLayer->m_pEditor = m_pEditor;
	m_pTeleLayer->m_TexID = m_pEditor->ms_TeleTexture;
}

void CEditorMap::MakeSpeedupLayer(CLayer *pLayer)
{
	m_pSpeedupLayer = (CLayerSpeedup *)pLayer;
	m_pSpeedupLayer->m_pEditor = m_pEditor;
	m_pSpeedupLayer->m_TexID = m_pEditor->ms_SpeedupTexture;
}

void CEditorMap::MakeFrontLayer(CLayer *pLayer)
{
	m_pFrontLayer = (CLayerFront *)pLayer;
	m_pFrontLayer->m_pEditor = m_pEditor;
	m_pFrontLayer->m_TexID = m_pEditor->ms_FrontTexture;
}

void CEditorMap::MakeSwitchLayer(CLayer *pLayer)
{
	m_pSwitchLayer = (CLayerSwitch *)pLayer;
	m_pSwitchLayer->m_pEditor = m_pEditor;
	m_pSwitchLayer->m_TexID = m_pEditor->ms_SwitchTexture;
}

void CEditorMap::MakeTuneLayer(CLayer *pLayer)
{
	m_pTuneLayer = (CLayerTune *)pLayer;
	m_pTuneLayer->m_pEditor = m_pEditor;
	m_pTuneLayer->m_TexID = m_pEditor->ms_TuneTexture;
}<|MERGE_RESOLUTION|>--- conflicted
+++ resolved
@@ -4954,7 +4954,7 @@
 			pEditor->InvokeFileDialog(IStorage::TYPE_ALL, FILETYPE_MAP, "Load map", "Load", "maps", "", pEditor->CallbackOpenMap, pEditor);
 		return 1;
 	}
-<<<<<<< HEAD
+
 	View.HSplitTop(2.0f, &Slot, &View);
 	View.HSplitTop(12.0f, &Slot, &View);
 	if(pEditor->DoButton_MenuItem(&s_OpenCurrentMapButton, "Load Current Map", 0, &Slot, 0, "Opens the current in game map for editing"))
@@ -4970,8 +4970,6 @@
 		}
 		return 1;
 	}
-=======
->>>>>>> d3f04a94
 
 	View.HSplitTop(10.0f, &Slot, &View);
 	View.HSplitTop(12.0f, &Slot, &View);
