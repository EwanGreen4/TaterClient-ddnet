--- conflicted
+++ resolved
@@ -155,67 +155,18 @@
 	float tw = TextRender()->TextWidth(0, 48, pTitle, -1);
 	TextRender()->Text(0, x+10, y, 48, pTitle, -1);
 
-	if(m_pClient->m_Snap.m_pGameobj)
-	{
-<<<<<<< HEAD
-		TextRender()->Text(0, x+10, y, 48, pTitle, -1);
-		if(str_comp_nocase(m_pServerInfo.m_aGameType, "DDRace"))
-			if(m_pClient->m_Snap.m_pGameobj)
-			{
-				char aBuf[128];
-				int Score = Team == TEAM_RED ? m_pClient->m_Snap.m_pGameobj->m_TeamscoreRed : m_pClient->m_Snap.m_pGameobj->m_TeamscoreBlue;
-				str_format(aBuf, sizeof(aBuf), "%d", Score);
-				tw = TextRender()->TextWidth(0, 48, aBuf, -1);
-				TextRender()->Text(0, x+w-tw-30, y, 48, aBuf, -1);
-			}
-=======
-		char aBuf[128];
-		int Score = Team == TEAM_RED ? m_pClient->m_Snap.m_pGameobj->m_TeamscoreRed : m_pClient->m_Snap.m_pGameobj->m_TeamscoreBlue;
-		str_format(aBuf, sizeof(aBuf), "%d", Score);
-		tw = TextRender()->TextWidth(0, 48, aBuf, -1);
-		TextRender()->Text(0, x+w-tw-30, y, 48, aBuf, -1);
->>>>>>> 5483eb66
-	}
+	if(str_comp_nocase(m_pServerInfo.m_aGameType, "DDRace"))
+		if(m_pClient->m_Snap.m_pGameobj)
+		{
+			char aBuf[128];
+			int Score = Team == TEAM_RED ? m_pClient->m_Snap.m_pGameobj->m_TeamscoreRed : m_pClient->m_Snap.m_pGameobj->m_TeamscoreBlue;
+			str_format(aBuf, sizeof(aBuf), "%d", Score);
+			tw = TextRender()->TextWidth(0, 48, aBuf, -1);
+			TextRender()->Text(0, x+w-tw-30, y, 48, aBuf, -1);
+		}
 
 	y += 54.0f;
 
-<<<<<<< HEAD
-	// find players
-	const CNetObj_PlayerInfo *paPlayers[MAX_CLIENTS] = {0};
-	int NumPlayers = 0;
-	for(int i = 0; i < Client()->SnapNumItems(IClient::SNAP_CURRENT); i++)
-	{
-		IClient::CSnapItem Item;
-		const void *pData = Client()->SnapGetItem(IClient::SNAP_CURRENT, i, &Item);
-
-		if(Item.m_Type == NETOBJTYPE_PLAYERINFO)
-		{
-			const CNetObj_PlayerInfo *pInfo = (const CNetObj_PlayerInfo *)pData;
-			if(pInfo->m_Team == Team)
-			{
-				paPlayers[NumPlayers] = pInfo;
-				if(++NumPlayers == MAX_CLIENTS)
-					break;
-			}
-		}
-	}
-
-	// sort players
-	for(int k = 0; k < NumPlayers-1; k++) // ffs, bubblesort
-	{
-		for(int i = 0; i < NumPlayers-k-1; i++)
-		{
-			if((str_comp_nocase(m_pServerInfo.m_aGameType, "DDRace") && (paPlayers[i]->m_Score < paPlayers[i+1]->m_Score)) || (!str_comp_nocase(m_pServerInfo.m_aGameType, "DDRace") && (m_pClient->m_aClients[paPlayers[i]->m_ClientId].m_Score == 0 || (m_pClient->m_aClients[paPlayers[i]->m_ClientId].m_Score > m_pClient->m_aClients[paPlayers[i+1]->m_ClientId].m_Score && m_pClient->m_aClients[paPlayers[i+1]->m_ClientId].m_Score != 0))))
-			{
-				const CNetObj_PlayerInfo *pTmp = paPlayers[i];
-				paPlayers[i] = paPlayers[i+1];
-				paPlayers[i+1] = pTmp;
-			}
-		}
-	}
-
-=======
->>>>>>> 5483eb66
 	// render headlines
 	TextRender()->Text(0, x+10, y, 24.0f, Localize("Score"), -1);
 	if(!str_comp_nocase(m_pServerInfo.m_aGameType, "DDRace"))
