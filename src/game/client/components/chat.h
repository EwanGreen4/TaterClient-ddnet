/* (c) Magnus Auvinen. See licence.txt in the root of the distribution for more information. */
/* If you are missing that file, acquire a complete release at teeworlds.com.                */
#ifndef GAME_CLIENT_COMPONENTS_CHAT_H
#define GAME_CLIENT_COMPONENTS_CHAT_H
#include <engine/shared/config.h>
#include <engine/shared/ringbuffer.h>
#include <game/client/component.h>
#include <game/client/lineinput.h>

class CChat : public CComponent
{
	CLineInput m_Input;

<<<<<<< HEAD
	static constexpr float CHAT_WIDTH = 200.0f;
	static constexpr float CHAT_HEIGHT_FULL = 200.0f;
	static constexpr float CHAT_HEIGHT_MIN = 50.0f;
=======
	static constexpr float MESSAGE_PADDING_X = 5.0f;
	static constexpr float MESSAGE_TEE_SIZE = 7.0f;
	static constexpr float MESSAGE_TEE_PADDING_RIGHT = 0.5f;
	static constexpr float FONT_SIZE = 6.0f;
	static constexpr float MESSAGE_PADDING_Y = 1.0f;
	static constexpr float MESSAGE_ROUNDING = 3.0f;
	static_assert(FONT_SIZE + MESSAGE_PADDING_Y >= MESSAGE_ROUNDING * 2.0f, "Corners for background chat are too huge for this combination of font size and message padding.");
>>>>>>> 483e7b26

	enum
	{
		MAX_LINES = 25
	};

	struct CLine
	{
		int64 m_Time;
		float m_YOffset[2];
		int m_ClientID;
		int m_Team;
		int m_NameColor;
		char m_aName[64];
		char m_aText[512];
		bool m_Friend;
		bool m_Highlighted;

		int m_TextContainerIndex;
		int m_QuadContainerIndex;

		char m_aSkinName[sizeof(g_Config.m_ClPlayerSkin) / sizeof(g_Config.m_ClPlayerSkin[0])];
		CSkin::SSkinTextures m_RenderSkin;
		CSkin::SSkinMetrics m_RenderSkinMetrics;
		bool m_CustomColoredSkin;
		ColorRGBA m_ColorBody;
		ColorRGBA m_ColorFeet;

		bool m_HasRenderTee;
		float m_TextYOffset;

		int m_TimesRepeated;
	};

	bool m_PrevScoreBoardShowed;
	bool m_PrevShowChat;

	CLine m_aLines[MAX_LINES];
	int m_CurrentLine;

	// chat
	enum
	{
		MODE_NONE = 0,
		MODE_ALL,
		MODE_TEAM,

		CHAT_SERVER = 0,
		CHAT_HIGHLIGHT,
		CHAT_CLIENT,
		CHAT_NUM,
	};

	int m_Mode;
	bool m_Show;
	bool m_InputUpdate;
	int m_ChatStringOffset;
	int m_OldChatStringLength;
	int m_CompletionChosen;
	char m_aCompletionBuffer[256];
	int m_PlaceholderOffset;
	int m_PlaceholderLength;

	struct CCommand
	{
		const char *pName;
		const char *pParams;

		bool operator<(const CCommand &Other) const { return str_comp(pName, Other.pName) < 0; }
		bool operator<=(const CCommand &Other) const { return str_comp(pName, Other.pName) <= 0; }
		bool operator==(const CCommand &Other) const { return str_comp(pName, Other.pName) == 0; }
	};

	sorted_array<CCommand> m_Commands;
	bool m_ReverseTAB;

	struct CHistoryEntry
	{
		int m_Team;
		char m_aText[1];
	};
	CHistoryEntry *m_pHistoryEntry;
	CStaticRingBuffer<CHistoryEntry, 64 * 1024, CRingBufferBase::FLAG_RECYCLE> m_History;
	int m_PendingChatCounter;
	int64 m_LastChatSend;
	int64 m_aLastSoundPlayed[CHAT_NUM];

	static void ConSay(IConsole::IResult *pResult, void *pUserData);
	static void ConSayTeam(IConsole::IResult *pResult, void *pUserData);
	static void ConChat(IConsole::IResult *pResult, void *pUserData);
	static void ConShowChat(IConsole::IResult *pResult, void *pUserData);
	static void ConEcho(IConsole::IResult *pResult, void *pUserData);

	static void ConchainChatTee(IConsole::IResult *pResult, void *pUserData, IConsole::FCommandCallback pfnCallback, void *pCallbackUserData);
	static void ConchainChatBackground(IConsole::IResult *pResult, void *pUserData, IConsole::FCommandCallback pfnCallback, void *pCallbackUserData);

	bool LineShouldHighlight(const char *pLine, const char *pName);
	void StoreSave(const char *pText);
	void Reset();

public:
	CChat();

	static constexpr float MESSAGE_PADDING_X = 5.0f;
	static constexpr float MESSAGE_TEE_SIZE = 7.0f;
	static constexpr float MESSAGE_TEE_PADDING_RIGHT = 0.5f;
	static constexpr float FONT_SIZE = 6.0f;
	static constexpr float MESSAGE_PADDING_Y = 1.0f;
	static constexpr float MESSAGE_ROUNDING = 3.0f;
	static_assert(FONT_SIZE + MESSAGE_PADDING_Y >= MESSAGE_ROUNDING * 2.0f, "Corners for background chat are too huge for this combination of font size and message padding.");

	bool IsActive() const { return m_Mode != MODE_NONE; }
	void AddLine(int ClientID, int Team, const char *pLine);
	void EnableMode(int Team);
	void DisableMode();
	void Say(int Team, const char *pLine);
	void SayChat(const char *pLine);
	void RegisterCommand(const char *pName, const char *pParams, int flags, const char *pHelp);
	void Echo(const char *pString);

	virtual void OnWindowResize();
	virtual void OnConsoleInit();
	virtual void OnStateChange(int NewState, int OldState);
	virtual void OnRender();
	virtual void RefindSkins();
	virtual void OnPrepareLines();
	virtual void OnRelease();
	virtual void OnMessage(int MsgType, void *pRawMsg);
	virtual bool OnInput(IInput::CEvent Event);

	void RebuildChat();
};
#endif<|MERGE_RESOLUTION|>--- conflicted
+++ resolved
@@ -11,19 +11,9 @@
 {
 	CLineInput m_Input;
 
-<<<<<<< HEAD
 	static constexpr float CHAT_WIDTH = 200.0f;
 	static constexpr float CHAT_HEIGHT_FULL = 200.0f;
 	static constexpr float CHAT_HEIGHT_MIN = 50.0f;
-=======
-	static constexpr float MESSAGE_PADDING_X = 5.0f;
-	static constexpr float MESSAGE_TEE_SIZE = 7.0f;
-	static constexpr float MESSAGE_TEE_PADDING_RIGHT = 0.5f;
-	static constexpr float FONT_SIZE = 6.0f;
-	static constexpr float MESSAGE_PADDING_Y = 1.0f;
-	static constexpr float MESSAGE_ROUNDING = 3.0f;
-	static_assert(FONT_SIZE + MESSAGE_PADDING_Y >= MESSAGE_ROUNDING * 2.0f, "Corners for background chat are too huge for this combination of font size and message padding.");
->>>>>>> 483e7b26
 
 	enum
 	{
