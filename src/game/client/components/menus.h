--- conflicted
+++ resolved
@@ -166,13 +166,7 @@
 	char m_aCurrentDemoFolder[256];
 	bool m_DemolistDelEntry;
 	
-<<<<<<< HEAD
-	static void DemolistCountCallback(const char *pName, int IsDir, void *pUser);
-	static void DemolistFetchCallback(const char *pName, int IsDir, void *pUser);
-=======
-	void DemolistPopulate();
 	static void DemolistFetchCallback(const char *pName, int IsDir, int DirType, void *pUser);
->>>>>>> 5faec7c8
 	
 	// found in menus.cpp
 	int Render();
