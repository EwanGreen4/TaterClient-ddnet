/* (c) Magnus Auvinen. See licence.txt in the root of the distribution for more information. */
/* If you are missing that file, acquire a complete release at teeworlds.com.                */
#ifndef GAME_CLIENT_COMPONENTS_MENUS_H
#define GAME_CLIENT_COMPONENTS_MENUS_H

#include <base/tl/sorted_array.h>
#include <base/vmath.h>

#include <engine/demo.h>
#include <engine/friends.h>
#include <engine/shared/config.h>
#include <engine/shared/linereader.h>
#include <engine/textrender.h>
#include <game/client/components/mapimages.h>

#include <game/client/component.h>
#include <game/client/ui.h>
#include <game/voting.h>

struct CServerProcess
{
	PROCESS Process;
	bool Initialized;
	CLineReader LineReader;
};

struct SColorPicker
{
public:
	const float ms_Width = 160.0f;
	const float ms_Height = 186.0f;

	float m_X;
	float m_Y;

	bool m_Active;

	CUIRect m_AttachedRect;
	unsigned int *m_pColor;
	unsigned int m_HSVColor;
};

// compnent to fetch keypresses, override all other input
class CMenusKeyBinder : public CComponent
{
public:
	bool m_TakeKey;
	bool m_GotKey;
	IInput::CEvent m_Key;
	int m_Modifier;
	CMenusKeyBinder();
	virtual bool OnInput(IInput::CEvent Event);
};

class CMenus : public CComponent
{
	static ColorRGBA ms_GuiColor;
	static ColorRGBA ms_ColorTabbarInactiveOutgame;
	static ColorRGBA ms_ColorTabbarActiveOutgame;
	static ColorRGBA ms_ColorTabbarHoverOutgame;
	static ColorRGBA ms_ColorTabbarInactiveIngame;
	static ColorRGBA ms_ColorTabbarActiveIngame;
	static ColorRGBA ms_ColorTabbarHoverIngame;
	static ColorRGBA ms_ColorTabbarInactive;
	static ColorRGBA ms_ColorTabbarActive;
	static ColorRGBA ms_ColorTabbarHover;

	static SColorPicker ms_ColorPicker;
	static bool ms_ValueSelectorTextMode;

	char m_aLocalStringHelper[1024];

	float ButtonColorMulActive() { return 0.5f; }
	float ButtonColorMulHot() { return 1.5f; }
	float ButtonColorMulDefault() { return 1.0f; }
	float ButtonColorMul(const void *pID);

	int DoButton_DemoPlayer(const void *pID, const char *pText, int Checked, const CUIRect *pRect);
	int DoButton_Sprite(const void *pID, int ImageID, int SpriteID, int Checked, const CUIRect *pRect, int Corners);
	int DoButton_Toggle(const void *pID, int Checked, const CUIRect *pRect, bool Active);
<<<<<<< HEAD
	int DoButton_Menu(const void *pID, const char *pText, int Checked, const CUIRect *pRect, const char *pImageName = 0, int Corners = CUI::CORNER_ALL, float r = 5.0f, float FontFactor = 0.0f, vec4 ColorHot = vec4(1.0f, 1.0f, 1.0f, 0.75f), vec4 Color = vec4(1, 1, 1, 0.5f), int AlignVertically = 1, bool CheckForActiveColorPicker = false);
	int DoButton_MenuTab(const void *pID, const char *pText, int Checked, const CUIRect *pRect, int Corners, const ColorRGBA *pDefaultColor = NULL, const ColorRGBA *pActiveColor = NULL, const ColorRGBA *pHoverColor = NULL, float EdgeRounding = 10, int AlignVertically = 1);
=======
	int DoButton_Menu(const void *pID, const char *pText, int Checked, const CUIRect *pRect, const char *pImageName = 0, int Corners = CUI::CORNER_ALL, float r = 5.0f, float FontFactor = 0.0f, vec4 ColorHot = vec4(1.0f, 1.0f, 1.0f, 0.75f), vec4 Color = vec4(1, 1, 1, 0.5f), int AlignVertically = 1);
	int DoButton_MenuTab(const void *pID, const char *pText, int Checked, const CUIRect *pRect, int Corners, SUIAnimator *pAnimator = NULL, const ColorRGBA *pDefaultColor = NULL, const ColorRGBA *pActiveColor = NULL, const ColorRGBA *pHoverColor = NULL, float EdgeRounding = 10, int AlignVertically = 1);
>>>>>>> b05674c4

	int DoButton_CheckBox_Common(const void *pID, const char *pText, const char *pBoxText, const CUIRect *pRect);
	int DoButton_CheckBox(const void *pID, const char *pText, int Checked, const CUIRect *pRect);
	int DoButton_CheckBoxAutoVMarginAndSet(const void *pID, const char *pText, int *pValue, CUIRect *pRect, float VMargin);
	int DoButton_CheckBox_Number(const void *pID, const char *pText, int Checked, const CUIRect *pRect);
	ColorHSLA DoLine_ColorPicker(int *pResetID, const float LineSize, const float WantedPickerPosition, const float LabelSize, const float BottomMargin, CUIRect *pMainRect, const char *pText, unsigned int *pColorValue, const ColorRGBA DefaultColor, bool CheckBoxSpacing = true, bool UseCheckBox = false, int *pCheckBoxValue = NULL);
	void DoLaserPreview(const CUIRect *pRect, const ColorHSLA OutlineColor, const ColorHSLA InnerColor);
	/*static void ui_draw_menu_button(const void *id, const char *text, int checked, const CUIRect *r, const void *extra);
	static void ui_draw_keyselect_button(const void *id, const char *text, int checked, const CUIRect *r, const void *extra);
	static void ui_draw_menu_tab_button(const void *id, const char *text, int checked, const CUIRect *r, const void *extra);
	static void ui_draw_settings_tab_button(const void *id, const char *text, int checked, const CUIRect *r, const void *extra);
	*/
	int DoValueSelector(void *pID, CUIRect *pRect, const char *pLabel, bool UseScroll, int Current, int Min, int Max, int Step, float Scale, bool IsHex, float Round, ColorRGBA *Color);
	int DoButton_Icon(int ImageId, int SpriteId, const CUIRect *pRect);
	int DoButton_GridHeader(const void *pID, const char *pText, int Checked, const CUIRect *pRect);

	//static void ui_draw_browse_icon(int what, const CUIRect *r);
	//static void ui_draw_grid_header(const void *id, const char *text, int checked, const CUIRect *r, const void *extra);

	/*static void ui_draw_checkbox_common(const void *id, const char *text, const char *boxtext, const CUIRect *r, const void *extra);
	static void ui_draw_checkbox(const void *id, const char *text, int checked, const CUIRect *r, const void *extra);
	static void ui_draw_checkbox_number(const void *id, const char *text, int checked, const CUIRect *r, const void *extra);
	*/
	int DoEditBox(void *pID, const CUIRect *pRect, char *pStr, unsigned StrSize, float FontSize, float *Offset, bool Hidden = false, int Corners = CUI::CORNER_ALL, const char *pEmptyText = "");
	int DoClearableEditBox(void *pID, void *pClearID, const CUIRect *pRect, char *pStr, unsigned StrSize, float FontSize, float *Offset, bool Hidden = false, int Corners = CUI::CORNER_ALL, const char *pEmptyText = "");
	//static int ui_do_edit_box(void *id, const CUIRect *rect, char *str, unsigned str_size, float font_size, bool hidden=false);

	float DoScrollbarV(const void *pID, const CUIRect *pRect, float Current);
	float DoScrollbarH(const void *pID, const CUIRect *pRect, float Current);
	void DoButton_KeySelect(const void *pID, const char *pText, int Checked, const CUIRect *pRect);
	int DoKeyReader(void *pID, const CUIRect *pRect, int Key, int Modifier, int *NewModifier);

	//static int ui_do_key_reader(void *id, const CUIRect *rect, int key);
	void UiDoGetButtons(int Start, int Stop, CUIRect View, CUIRect ScopeView);

	void RenderColorPicker();

	// new gui with gui elements
	template<typename T>
	int DoButtonMenu(CUIElement &UIElement, const void *pID, T &&GetTextLambda, int Checked, const CUIRect *pRect, bool HintRequiresStringCheck, bool HintCanChangePositionOrSize = false, int Corners = CUI::CORNER_ALL, float r = 5.0f, float FontFactor = 0.0f, vec4 ColorHot = vec4(1.0f, 1.0f, 1.0f, 0.75f), vec4 Color = vec4(1, 1, 1, 0.5f), int AlignVertically = 1)
	{
		CUIRect Text = *pRect;
		Text.HMargin(pRect->h >= 20.0f ? 2.0f : 1.0f, &Text);
		Text.HMargin((Text.h * FontFactor) / 2.0f, &Text);

		if(UIElement.Size() != 3 || HintRequiresStringCheck || HintCanChangePositionOrSize)
		{
			bool NeedsRecalc = UIElement.Size() != 3;
			if(HintCanChangePositionOrSize)
			{
				if(UIElement.Size() == 3)
				{
					if(UIElement.Get(0)->m_X != pRect->x || UIElement.Get(0)->m_Y != pRect->y || UIElement.Get(0)->m_Width != pRect->w || UIElement.Get(0)->m_Y != pRect->h)
					{
						NeedsRecalc = true;
					}
				}
			}
			const char *pText = NULL;
			if(HintRequiresStringCheck)
			{
				if(UIElement.Size() == 3)
				{
					pText = GetTextLambda();
					if(str_comp(UIElement.Get(0)->m_Text.c_str(), pText) != 0)
					{
						NeedsRecalc = true;
					}
				}
			}
			if(NeedsRecalc)
			{
				if(UIElement.Size() > 0)
				{
					UI()->ResetUIElement(UIElement);
				}

				vec4 RealColor = Color;
				for(int i = 0; i < 3; ++i)
				{
					Color.a = RealColor.a;
					if(i == 0)
						Color.a *= ButtonColorMulActive();
					else if(i == 1)
						Color.a *= ButtonColorMulHot();
					else if(i == 2)
						Color.a *= ButtonColorMulDefault();
					Graphics()->SetColor(Color);

					CUIElement::SUIElementRect NewRect;
					NewRect.m_UIRectQuadContainer = RenderTools()->CreateRoundRectQuadContainer(pRect->x, pRect->y, pRect->w, pRect->h, r, Corners);

					NewRect.m_X = pRect->x;
					NewRect.m_Y = pRect->y;
					NewRect.m_Width = pRect->w;
					NewRect.m_Height = pRect->h;

					if(i == 0)
					{
						if(pText == NULL)
							pText = GetTextLambda();
						NewRect.m_Text = pText;
						UI()->DoLabel(NewRect, &Text, pText, Text.h * ms_FontmodHeight, 0, -1, AlignVertically);
					}
					UIElement.Add(NewRect);
				}
				Graphics()->SetColor(1, 1, 1, 1);
			}
		}

		// render
		size_t Index = 2;
		if(UI()->ActiveItem() == pID)
			Index = 0;
		else if(UI()->HotItem() == pID)
			Index = 1;
		Graphics()->TextureClear();
		Graphics()->RenderQuadContainer(UIElement.Get(Index)->m_UIRectQuadContainer, -1);
		STextRenderColor ColorText(TextRender()->DefaultTextColor());
		STextRenderColor ColorTextOutline(TextRender()->DefaultTextOutlineColor());
		if(UIElement.Get(0)->m_UITextContainer != -1)
			TextRender()->RenderTextContainer(UIElement.Get(0)->m_UITextContainer, &ColorText, &ColorTextOutline);

		return UI()->DoButtonLogic(pID, Checked, pRect);
	}

	struct CListboxItem
	{
		int m_Visible;
		int m_Selected;
		CUIRect m_Rect;
		CUIRect m_HitRect;
	};

	void UiDoListboxStart(const void *pID, const CUIRect *pRect, float RowHeight, const char *pTitle, const char *pBottomText, int NumItems,
		int ItemsPerRow, int SelectedIndex, float ScrollValue, bool LogicOnly = false);
	CListboxItem UiDoListboxNextItem(const void *pID, bool Selected = false, bool KeyEvents = true, bool NoHoverEffects = false);
	CListboxItem UiDoListboxNextRow();
	int UiDoListboxEnd(float *pScrollValue, bool *pItemActivated, bool *pListBoxActive = 0);

	//static void demolist_listdir_callback(const char *name, int is_dir, void *user);
	//static void demolist_list_callback(const CUIRect *rect, int index, void *user);

	// menus_settings_assets.cpp
public:
	struct SCustomItem
	{
		IGraphics::CTextureHandle m_RenderTexture;

		char m_aName[50];

		bool operator<(const SCustomItem &Other) const { return str_comp(m_aName, Other.m_aName) < 0; }
	};

	struct SCustomEntities : public SCustomItem
	{
		struct SEntitiesImage
		{
			IGraphics::CTextureHandle m_Texture;
		};
		SEntitiesImage m_aImages[MAP_IMAGE_MOD_TYPE_COUNT];
	};

	struct SCustomGame : public SCustomItem
	{
	};

	struct SCustomEmoticon : public SCustomItem
	{
	};

	struct SCustomParticle : public SCustomItem
	{
	};

protected:
	sorted_array<SCustomEntities> m_EntitiesList;
	sorted_array<SCustomGame> m_GameList;
	sorted_array<SCustomEmoticon> m_EmoticonList;
	sorted_array<SCustomParticle> m_ParticlesList;

	static void LoadEntities(struct SCustomEntities *pEntitiesItem, void *pUser);
	static int EntitiesScan(const char *pName, int IsDir, int DirType, void *pUser);

	static int GameScan(const char *pName, int IsDir, int DirType, void *pUser);
	static int EmoticonsScan(const char *pName, int IsDir, int DirType, void *pUser);
	static int ParticlesScan(const char *pName, int IsDir, int DirType, void *pUser);

	void ClearCustomItems(int CurTab);

	int m_MenuPage;
	int m_GamePage;
	int m_Popup;
	int m_ActivePage;
	bool m_ShowStart;
	bool m_MenuActive;
	bool m_UseMouseButtons;
	vec2 m_MousePos;
	bool m_MouseSlow;

	int64 m_LastInput;

	// images
	struct CMenuImage
	{
		char m_aName[64];
		IGraphics::CTextureHandle m_OrgTexture;
		IGraphics::CTextureHandle m_GreyTexture;
	};
	array<CMenuImage> m_lMenuImages;

	static int MenuImageScan(const char *pName, int IsDir, int DirType, void *pUser);

	const CMenuImage *FindMenuImage(const char *pName);

	// loading
	int m_LoadCurrent;
	int m_LoadTotal;

	//
	char m_aMessageTopic[512];
	char m_aMessageBody[512];
	char m_aMessageButton[512];

	CUIElement m_RefreshButton;
	CUIElement m_ConnectButton;

	void PopupMessage(const char *pTopic, const char *pBody, const char *pButton);

	// TODO: this is a bit ugly but.. well.. yeah
	enum
	{
		MAX_INPUTEVENTS = 32
	};
	static IInput::CEvent m_aInputEvents[MAX_INPUTEVENTS];
	static int m_NumInputEvents;

	// some settings
	static float ms_ButtonHeight;
	static float ms_ListheaderHeight;
	static float ms_ListitemAdditionalHeight;
	static float ms_FontmodHeight;

	// for settings
	bool m_NeedRestartGeneral;
	bool m_NeedRestartSkins;
	bool m_NeedRestartGraphics;
	bool m_NeedRestartSound;
	bool m_NeedRestartUpdate;
	bool m_NeedRestartDDNet;
	bool m_NeedSendinfo;
	bool m_NeedSendDummyinfo;
	int m_SettingPlayerPage;

	//
	bool m_EscapePressed;
	bool m_EnterPressed;
	bool m_DeletePressed;

	// for map download popup
	int64 m_DownloadLastCheckTime;
	int m_DownloadLastCheckSize;
	float m_DownloadSpeed;

	// for call vote
	int m_CallvoteSelectedOption;
	int m_CallvoteSelectedPlayer;
	char m_aCallvoteReason[VOTE_REASON_LENGTH];
	char m_aFilterString[25];

	// demo
	enum
	{
		SORT_DEMONAME = 0,
		SORT_MARKERS,
		SORT_LENGTH,
		SORT_DATE,
	};

	struct CDemoItem
	{
		char m_aFilename[128];
		char m_aName[128];
		bool m_IsDir;
		int m_StorageType;
		time_t m_Date;

		bool m_InfosLoaded;
		bool m_Valid;
		CDemoHeader m_Info;
		CTimelineMarkers m_TimelineMarkers;
		CMapInfo m_MapInfo;

		int NumMarkers() const
		{
			return ((m_TimelineMarkers.m_aNumTimelineMarkers[0] << 24) & 0xFF000000) | ((m_TimelineMarkers.m_aNumTimelineMarkers[1] << 16) & 0xFF0000) |
			       ((m_TimelineMarkers.m_aNumTimelineMarkers[2] << 8) & 0xFF00) | (m_TimelineMarkers.m_aNumTimelineMarkers[3] & 0xFF);
		}

		int Length() const
		{
			return ((m_Info.m_aLength[0] << 24) & 0xFF000000) | ((m_Info.m_aLength[1] << 16) & 0xFF0000) |
			       ((m_Info.m_aLength[2] << 8) & 0xFF00) | (m_Info.m_aLength[3] & 0xFF);
		}

		bool operator<(const CDemoItem &Other) const
		{
			if(!str_comp(m_aFilename, ".."))
				return true;
			if(!str_comp(Other.m_aFilename, ".."))
				return false;
			if(m_IsDir && !Other.m_IsDir)
				return true;
			if(!m_IsDir && Other.m_IsDir)
				return false;

			const CDemoItem &Left = g_Config.m_BrDemoSortOrder ? Other : *this;
			const CDemoItem &Right = g_Config.m_BrDemoSortOrder ? *this : Other;

			if(g_Config.m_BrDemoSort == SORT_DEMONAME)
				return str_comp_nocase(Left.m_aFilename, Right.m_aFilename) < 0;
			if(g_Config.m_BrDemoSort == SORT_DATE)
				return Left.m_Date < Right.m_Date;

			if(!Other.m_InfosLoaded)
				return m_InfosLoaded;
			if(!m_InfosLoaded)
				return !Other.m_InfosLoaded;

			if(g_Config.m_BrDemoSort == SORT_MARKERS)
				return Left.NumMarkers() < Right.NumMarkers();
			if(g_Config.m_BrDemoSort == SORT_LENGTH)
				return Left.Length() < Right.Length();

			// Unknown sort
			return true;
		}
	};

	//sorted_array<CDemoItem> m_lDemos;
	char m_aCurrentDemoFolder[256];
	char m_aCurrentDemoFile[64];
	int m_DemolistSelectedIndex;
	bool m_DemolistSelectedIsDir;
	int m_DemolistStorageType;
	int m_Speed = 4;

	void DemolistOnUpdate(bool Reset);
	//void DemolistPopulate();
	static int DemolistFetchCallback(const char *pName, time_t Date, int IsDir, int StorageType, void *pUser);

	// friends
	struct CFriendItem
	{
		const CFriendInfo *m_pFriendInfo;
		int m_NumFound;

		bool operator<(const CFriendItem &Other) const
		{
			if(m_NumFound && !Other.m_NumFound)
				return true;
			else if(!m_NumFound && Other.m_NumFound)
				return false;
			else
			{
				int Result = str_comp(m_pFriendInfo->m_aName, Other.m_pFriendInfo->m_aName);
				if(Result)
					return Result < 0;
				else
					return str_comp(m_pFriendInfo->m_aClan, Other.m_pFriendInfo->m_aClan) < 0;
			}
		}
	};

	sorted_array<CFriendItem> m_lFriends;
	int m_FriendlistSelectedIndex;

	void FriendlistOnUpdate();

	// found in menus.cpp
	int Render();
	//void render_background();
	//void render_loading(float percent);
	int RenderMenubar(CUIRect r);
	void RenderNews(CUIRect MainView);

	// found in menus_demo.cpp
	static bool DemoFilterChat(const void *pData, int Size, void *pUser);
	bool FetchHeader(CDemoItem &Item);
	void FetchAllHeaders();
	void RenderDemoPlayer(CUIRect MainView);
	void RenderDemoList(CUIRect MainView);

	// found in menus_start.cpp
	void RenderStartMenu(CUIRect MainView);

	// found in menus_ingame.cpp
	void RenderGame(CUIRect MainView);
	void RenderPlayers(CUIRect MainView);
	void RenderServerInfo(CUIRect MainView);
	void RenderServerControl(CUIRect MainView);
	bool RenderServerControlKick(CUIRect MainView, bool FilterSpectators);
	bool RenderServerControlServer(CUIRect MainView);

	// found in menus_browser.cpp
	int m_SelectedIndex;
	int m_DoubleClickIndex;
	int m_ScrollOffset;
	void RenderServerbrowserServerList(CUIRect View);
	void RenderServerbrowserServerDetail(CUIRect View);
	void RenderServerbrowserFilters(CUIRect View);
	void RenderServerbrowserFriends(CUIRect View);
	void RenderServerbrowser(CUIRect MainView);
	static void ConchainFriendlistUpdate(IConsole::IResult *pResult, void *pUserData, IConsole::FCommandCallback pfnCallback, void *pCallbackUserData);
	static void ConchainServerbrowserUpdate(IConsole::IResult *pResult, void *pUserData, IConsole::FCommandCallback pfnCallback, void *pCallbackUserData);

	// found in menus_settings.cpp
	void RenderLanguageSelection(CUIRect MainView);
	void RenderThemeSelection(CUIRect MainView, bool Header = true);
	void RenderSettingsGeneral(CUIRect MainView);
	void RenderSettingsPlayer(CUIRect MainView);
	void RenderSettingsDummyPlayer(CUIRect MainView);
	void RenderSettingsTee(CUIRect MainView);
	void RenderSettingsControls(CUIRect MainView);
	void RenderSettingsGraphics(CUIRect MainView);
	void RenderSettingsSound(CUIRect MainView);
	void RenderSettings(CUIRect MainView);
	void RenderSettingsCustom(CUIRect MainView);

	void SetNeedSendInfo();
	void SetActive(bool Active);

	IGraphics::CTextureHandle m_TextureBlob;

	bool CheckHotKey(int Key) const;

	class CMenuBackground *m_pBackground;

public:
	void RenderBackground();

	void SetMenuBackground(class CMenuBackground *pBackground) { m_pBackground = pBackground; }

	void UseMouseButtons(bool Use) { m_UseMouseButtons = Use; }

	static CMenusKeyBinder m_Binder;

	CMenus();

	void RenderLoading();
	void RenderUpdating(const char *pCaption, int current = 0, int total = 0);

	bool IsActive() const { return m_MenuActive; }
	void KillServer();

	virtual void OnInit();

	virtual void OnStateChange(int NewState, int OldState);
	virtual void OnReset();
	virtual void OnRender();
	virtual bool OnInput(IInput::CEvent Event);
	virtual bool OnMouseMove(float x, float y);

	enum
	{
		PAGE_NEWS = 1,
		PAGE_GAME,
		PAGE_PLAYERS,
		PAGE_SERVER_INFO,
		PAGE_CALLVOTE,
		PAGE_INTERNET,
		PAGE_LAN,
		PAGE_FAVORITES,
		PAGE_DDNET,
		PAGE_KOG,
		PAGE_DEMOS,
		PAGE_SETTINGS,
		PAGE_SYSTEM,
		PAGE_NETWORK,
		PAGE_GHOST,

		PAGE_LENGTH,

		SETTINGS_LANGUAGE = 0,
		SETTINGS_GENERAL,
		SETTINGS_PLAYER,
		SETTINGS_TEE,
		SETTINGS_HUD,
		SETTINGS_CONTROLS,
		SETTINGS_GRAPHICS,
		SETTINGS_SOUND,
		SETTINGS_DDNET,
		SETTINGS_ASSETS,

		SETTINGS_LENGTH,

		BIG_TAB_NEWS = 0,
		BIG_TAB_INTERNET,
		BIG_TAB_LAN,
		BIG_TAB_FAVORITES,
		BIG_TAB_DDNET,
		BIG_TAB_KOG,
		BIG_TAB_DEMOS,

		BIG_TAB_LENGTH,

		SMALL_TAB_HOME = 0,
		SMALL_TAB_QUIT,
		SMALL_TAB_SETTINGS,
		SMALL_TAB_EDITOR,
		SMALL_TAB_DEMOBUTTON,
		SMALL_TAB_SERVER,

		SMALL_TAB_LENGTH,
	};

	SUIAnimator m_aAnimatorsBigPage[BIG_TAB_LENGTH];
	SUIAnimator m_aAnimatorsSmallPage[SMALL_TAB_LENGTH];
	SUIAnimator m_aAnimatorsSettingsTab[SETTINGS_LENGTH];

	// DDRace
	int DoButton_CheckBox_DontCare(const void *pID, const char *pText, int Checked, const CUIRect *pRect);
	sorted_array<CDemoItem> m_lDemos;
	void DemolistPopulate();
	bool m_Dummy;

	const char *GetCurrentDemoFolder() const { return m_aCurrentDemoFolder; }

	// Ghost
	struct CGhostItem
	{
		char m_aFilename[256];
		char m_aPlayer[MAX_NAME_LENGTH];

		int m_Time;
		int m_Slot;
		bool m_Own;

		CGhostItem() :
			m_Slot(-1), m_Own(false) { m_aFilename[0] = 0; }

		bool operator<(const CGhostItem &Other) const { return m_Time < Other.m_Time; }

		bool Active() const { return m_Slot != -1; }
		bool HasFile() const { return m_aFilename[0]; }
	};

	sorted_array<CGhostItem> m_lGhosts;

	void GhostlistPopulate();
	CGhostItem *GetOwnGhost();
	void UpdateOwnGhost(CGhostItem Item);
	void DeleteGhostItem(int Index);

	void setPopup(int Popup) { m_Popup = Popup; }
	int GetCurPopup() { return m_Popup; }
	bool CanDisplayWarning();

	void PopupWarning(const char *pTopic, const char *pBody, const char *pButton, int64 Duration);

	int64 m_PopupWarningLastTime;
	int64 m_PopupWarningDuration;

	int m_DemoPlayerState;
	char m_aDemoPlayerPopupHint[256];

	enum
	{
		POPUP_NONE = 0,
		POPUP_FIRST_LAUNCH,
		POPUP_POINTS,
		POPUP_CONNECTING,
		POPUP_MESSAGE,
		POPUP_DISCONNECTED,
		POPUP_PURE,
		POPUP_LANGUAGE,
		POPUP_COUNTRY,
		POPUP_DELETE_DEMO,
		POPUP_RENAME_DEMO,
		POPUP_RENDER_DEMO,
		POPUP_REPLACE_VIDEO,
		POPUP_REMOVE_FRIEND,
		POPUP_SOUNDERROR,
		POPUP_PASSWORD,
		POPUP_QUIT,
		POPUP_DISCONNECT,
		POPUP_DISCONNECT_DUMMY,
		POPUP_WARNING,

		// demo player states
		DEMOPLAYER_NONE = 0,
		DEMOPLAYER_SLICE_SAVE,
	};

private:
	static int GhostlistFetchCallback(const char *pName, int IsDir, int StorageType, void *pUser);
	void SetMenuPage(int NewPage);
	bool HandleListInputs(const CUIRect &View, float &ScrollValue, float ScrollAmount, int *pScrollOffset, float ElemHeight, int &SelectedIndex, int NumElems);

	// found in menus_ingame.cpp
	void RenderInGameNetwork(CUIRect MainView);
	void RenderGhost(CUIRect MainView);

	// found in menus_settings.cpp
	void RenderSettingsDDNet(CUIRect MainView);
	void RenderSettingsHUD(CUIRect MainView);
	ColorHSLA RenderHSLColorPicker(const CUIRect *pRect, unsigned int *pColor, bool Alpha);
	ColorHSLA RenderHSLScrollbars(CUIRect *pRect, unsigned int *pColor, bool Alpha = false);

	CServerProcess m_ServerProcess;
};
#endif<|MERGE_RESOLUTION|>--- conflicted
+++ resolved
@@ -78,13 +78,8 @@
 	int DoButton_DemoPlayer(const void *pID, const char *pText, int Checked, const CUIRect *pRect);
 	int DoButton_Sprite(const void *pID, int ImageID, int SpriteID, int Checked, const CUIRect *pRect, int Corners);
 	int DoButton_Toggle(const void *pID, int Checked, const CUIRect *pRect, bool Active);
-<<<<<<< HEAD
 	int DoButton_Menu(const void *pID, const char *pText, int Checked, const CUIRect *pRect, const char *pImageName = 0, int Corners = CUI::CORNER_ALL, float r = 5.0f, float FontFactor = 0.0f, vec4 ColorHot = vec4(1.0f, 1.0f, 1.0f, 0.75f), vec4 Color = vec4(1, 1, 1, 0.5f), int AlignVertically = 1, bool CheckForActiveColorPicker = false);
-	int DoButton_MenuTab(const void *pID, const char *pText, int Checked, const CUIRect *pRect, int Corners, const ColorRGBA *pDefaultColor = NULL, const ColorRGBA *pActiveColor = NULL, const ColorRGBA *pHoverColor = NULL, float EdgeRounding = 10, int AlignVertically = 1);
-=======
-	int DoButton_Menu(const void *pID, const char *pText, int Checked, const CUIRect *pRect, const char *pImageName = 0, int Corners = CUI::CORNER_ALL, float r = 5.0f, float FontFactor = 0.0f, vec4 ColorHot = vec4(1.0f, 1.0f, 1.0f, 0.75f), vec4 Color = vec4(1, 1, 1, 0.5f), int AlignVertically = 1);
 	int DoButton_MenuTab(const void *pID, const char *pText, int Checked, const CUIRect *pRect, int Corners, SUIAnimator *pAnimator = NULL, const ColorRGBA *pDefaultColor = NULL, const ColorRGBA *pActiveColor = NULL, const ColorRGBA *pHoverColor = NULL, float EdgeRounding = 10, int AlignVertically = 1);
->>>>>>> b05674c4
 
 	int DoButton_CheckBox_Common(const void *pID, const char *pText, const char *pBoxText, const CUIRect *pRect);
 	int DoButton_CheckBox(const void *pID, const char *pText, int Checked, const CUIRect *pRect);
