image: Visual Studio 2015

before_build:
- cmd: |
    git submodule update --init

    md build32 & cd build32
    cmake -Werror=dev -G "Visual Studio 14 2015" ..
    cd ..

    md build64 & cd build64
    cmake -Werror=dev -G "Visual Studio 14 2015 Win64" ..
    cd ..

build_script:
  - cmd: cmake --build build32 --config Release --target everything
  - cmd: cmake --build build64 --config Release --target everything

after_build:
  - cmd: cmake --build build32 --config Release --target package
  - cmd: cmake --build build64 --config Release --target package

<<<<<<< HEAD
    cmake -Werror=dev ..
environment:
  CFLAGS: /WX
  CXXFLAGS: /WX
  LDFLAGS: /WX
=======
artifacts:
  - path: build*/DDNet-*.zip
    name: DDNet
>>>>>>> 455bcdd1
<|MERGE_RESOLUTION|>--- conflicted
+++ resolved
@@ -20,14 +20,11 @@
   - cmd: cmake --build build32 --config Release --target package
   - cmd: cmake --build build64 --config Release --target package
 
-<<<<<<< HEAD
-    cmake -Werror=dev ..
 environment:
   CFLAGS: /WX
   CXXFLAGS: /WX
   LDFLAGS: /WX
-=======
+
 artifacts:
   - path: build*/DDNet-*.zip
-    name: DDNet
->>>>>>> 455bcdd1
+    name: DDNet